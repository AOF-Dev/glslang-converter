//
//Copyright (C) 2014-2015 LunarG, Inc.
//Copyright (C) 2015-2016 Google, Inc.
//
//All rights reserved.
//
//Redistribution and use in source and binary forms, with or without
//modification, are permitted provided that the following conditions
//are met:
//
//    Redistributions of source code must retain the above copyright
//    notice, this list of conditions and the following disclaimer.
//
//    Redistributions in binary form must reproduce the above
//    copyright notice, this list of conditions and the following
//    disclaimer in the documentation and/or other materials provided
//    with the distribution.
//
//    Neither the name of 3Dlabs Inc. Ltd. nor the names of its
//    contributors may be used to endorse or promote products derived
//    from this software without specific prior written permission.
//
//THIS SOFTWARE IS PROVIDED BY THE COPYRIGHT HOLDERS AND CONTRIBUTORS
//"AS IS" AND ANY EXPRESS OR IMPLIED WARRANTIES, INCLUDING, BUT NOT
//LIMITED TO, THE IMPLIED WARRANTIES OF MERCHANTABILITY AND FITNESS
//FOR A PARTICULAR PURPOSE ARE DISCLAIMED. IN NO EVENT SHALL THE
//COPYRIGHT HOLDERS OR CONTRIBUTORS BE LIABLE FOR ANY DIRECT, INDIRECT,
//INCIDENTAL, SPECIAL, EXEMPLARY, OR CONSEQUENTIAL DAMAGES (INCLUDING,
//BUT NOT LIMITED TO, PROCUREMENT OF SUBSTITUTE GOODS OR SERVICES;
//LOSS OF USE, DATA, OR PROFITS; OR BUSINESS INTERRUPTION) HOWEVER
//CAUSED AND ON ANY THEORY OF LIABILITY, WHETHER IN CONTRACT, STRICT
//LIABILITY, OR TORT (INCLUDING NEGLIGENCE OR OTHERWISE) ARISING IN
//ANY WAY OUT OF THE USE OF THIS SOFTWARE, EVEN IF ADVISED OF THE
//POSSIBILITY OF SUCH DAMAGE.

//
// Author: John Kessenich, LunarG
//
// Visit the nodes in the glslang intermediate tree representation to
// translate them to SPIR-V.
//

#include "spirv.hpp"
#include "GlslangToSpv.h"
#include "SpvBuilder.h"
namespace spv {
   #include "GLSL.std.450.h"
}

// Glslang includes
#include "../glslang/MachineIndependent/localintermediate.h"
#include "../glslang/MachineIndependent/SymbolTable.h"
#include "../glslang/Include/Common.h"

#include <fstream>
#include <list>
#include <map>
#include <stack>
#include <string>
#include <vector>

namespace {

// For low-order part of the generator's magic number. Bump up
// when there is a change in the style (e.g., if SSA form changes,
// or a different instruction sequence to do something gets used).
const int GeneratorVersion = 1;

namespace {
class SpecConstantOpModeGuard {
public:
    SpecConstantOpModeGuard(spv::Builder* builder)
        : builder_(builder) {
        previous_flag_ = builder->isInSpecConstCodeGenMode();
    }
    ~SpecConstantOpModeGuard() {
        previous_flag_ ? builder_->setToSpecConstCodeGenMode()
                       : builder_->setToNormalCodeGenMode();
    }
    void turnOnSpecConstantOpMode() {
        builder_->setToSpecConstCodeGenMode();
    }

private:
    spv::Builder* builder_;
    bool previous_flag_;
};
}

//
// The main holder of information for translating glslang to SPIR-V.
//
// Derives from the AST walking base class.
//
class TGlslangToSpvTraverser : public glslang::TIntermTraverser {
public:
    TGlslangToSpvTraverser(const glslang::TIntermediate*, spv::SpvBuildLogger* logger);
    virtual ~TGlslangToSpvTraverser();

    bool visitAggregate(glslang::TVisit, glslang::TIntermAggregate*);
    bool visitBinary(glslang::TVisit, glslang::TIntermBinary*);
    void visitConstantUnion(glslang::TIntermConstantUnion*);
    bool visitSelection(glslang::TVisit, glslang::TIntermSelection*);
    bool visitSwitch(glslang::TVisit, glslang::TIntermSwitch*);
    void visitSymbol(glslang::TIntermSymbol* symbol);
    bool visitUnary(glslang::TVisit, glslang::TIntermUnary*);
    bool visitLoop(glslang::TVisit, glslang::TIntermLoop*);
    bool visitBranch(glslang::TVisit visit, glslang::TIntermBranch*);

    void dumpSpv(std::vector<unsigned int>& out);

protected:
    spv::Decoration TranslateInterpolationDecoration(const glslang::TQualifier& qualifier);
    spv::BuiltIn TranslateBuiltInDecoration(glslang::TBuiltInVariable);
    spv::ImageFormat TranslateImageFormat(const glslang::TType& type);
    spv::Id createSpvVariable(const glslang::TIntermSymbol*);
    spv::Id getSampledType(const glslang::TSampler&);
    spv::Id convertGlslangToSpvType(const glslang::TType& type);
    spv::Id convertGlslangToSpvType(const glslang::TType& type, glslang::TLayoutPacking, const glslang::TQualifier&);
    spv::Id makeArraySizeId(const glslang::TArraySizes&, int dim);
    spv::Id accessChainLoad(const glslang::TType& type);
    void    accessChainStore(const glslang::TType& type, spv::Id rvalue);
    glslang::TLayoutPacking getExplicitLayout(const glslang::TType& type) const;
    int getArrayStride(const glslang::TType& arrayType, glslang::TLayoutPacking, glslang::TLayoutMatrix);
    int getMatrixStride(const glslang::TType& matrixType, glslang::TLayoutPacking, glslang::TLayoutMatrix);
    void updateMemberOffset(const glslang::TType& structType, const glslang::TType& memberType, int& currentOffset, int& nextOffset, glslang::TLayoutPacking, glslang::TLayoutMatrix);

    bool isShaderEntrypoint(const glslang::TIntermAggregate* node);
    void makeFunctions(const glslang::TIntermSequence&);
    void makeGlobalInitializers(const glslang::TIntermSequence&);
    void visitFunctions(const glslang::TIntermSequence&);
    void handleFunctionEntry(const glslang::TIntermAggregate* node);
    void translateArguments(const glslang::TIntermAggregate& node, std::vector<spv::Id>& arguments);
    void translateArguments(glslang::TIntermUnary& node, std::vector<spv::Id>& arguments);
    spv::Id createImageTextureFunctionCall(glslang::TIntermOperator* node);
    spv::Id handleUserFunctionCall(const glslang::TIntermAggregate*);

    spv::Id createBinaryOperation(glslang::TOperator op, spv::Decoration precision, spv::Id typeId, spv::Id left, spv::Id right, glslang::TBasicType typeProxy, bool reduceComparison = true);
    spv::Id createBinaryMatrixOperation(spv::Op, spv::Decoration precision, spv::Id typeId, spv::Id left, spv::Id right);
    spv::Id createUnaryOperation(glslang::TOperator op, spv::Decoration precision, spv::Id typeId, spv::Id operand,glslang::TBasicType typeProxy);
    spv::Id createUnaryMatrixOperation(spv::Op, spv::Decoration precision, spv::Id typeId, spv::Id operand,glslang::TBasicType typeProxy);
    spv::Id createConversion(glslang::TOperator op, spv::Decoration precision, spv::Id destTypeId, spv::Id operand);
    spv::Id makeSmearedConstant(spv::Id constant, int vectorSize);
    spv::Id createAtomicOperation(glslang::TOperator op, spv::Decoration precision, spv::Id typeId, std::vector<spv::Id>& operands, glslang::TBasicType typeProxy);
    spv::Id createMiscOperation(glslang::TOperator op, spv::Decoration precision, spv::Id typeId, std::vector<spv::Id>& operands, glslang::TBasicType typeProxy);
    spv::Id createNoArgOperation(glslang::TOperator op);
    spv::Id getSymbolId(const glslang::TIntermSymbol* node);
    void addDecoration(spv::Id id, spv::Decoration dec);
    void addDecoration(spv::Id id, spv::Decoration dec, unsigned value);
    void addMemberDecoration(spv::Id id, int member, spv::Decoration dec);
    void addMemberDecoration(spv::Id id, int member, spv::Decoration dec, unsigned value);
    spv::Id createSpvConstant(const glslang::TIntermTyped&);
    spv::Id createSpvConstantFromConstUnionArray(const glslang::TType& type, const glslang::TConstUnionArray&, int& nextConst, bool specConstant);
    bool isTrivialLeaf(const glslang::TIntermTyped* node);
    bool isTrivial(const glslang::TIntermTyped* node);
    spv::Id createShortCircuit(glslang::TOperator, glslang::TIntermTyped& left, glslang::TIntermTyped& right);

    spv::Function* shaderEntry;
    spv::Instruction* entryPoint;
    int sequenceDepth;

    spv::SpvBuildLogger* logger;

    // There is a 1:1 mapping between a spv builder and a module; this is thread safe
    spv::Builder builder;
    bool inMain;
    bool mainTerminated;
    bool linkageOnly;                  // true when visiting the set of objects in the AST present only for establishing interface, whether or not they were statically used
    std::set<spv::Id> iOSet;           // all input/output variables from either static use or declaration of interface
    const glslang::TIntermediate* glslangIntermediate;
    spv::Id stdBuiltins;

    std::unordered_map<int, spv::Id> symbolValues;
    std::unordered_set<int> constReadOnlyParameters;  // set of formal function parameters that have glslang qualifier constReadOnly, so we know they are not local function "const" that are write-once
    std::unordered_map<std::string, spv::Function*> functionMap;
    std::unordered_map<const glslang::TTypeList*, spv::Id> structMap[glslang::ElpCount][glslang::ElmCount];
    std::unordered_map<const glslang::TTypeList*, std::vector<int> > memberRemapper;  // for mapping glslang block indices to spv indices (e.g., due to hidden members)
    std::stack<bool> breakForLoop;  // false means break for switch
};

//
// Helper functions for translating glslang representations to SPIR-V enumerants.
//

// Translate glslang profile to SPIR-V source language.
spv::SourceLanguage TranslateSourceLanguage(glslang::EShSource source, EProfile profile)
{
    switch (source) {
    case glslang::EShSourceGlsl:
        switch (profile) {
        case ENoProfile:
        case ECoreProfile:
        case ECompatibilityProfile:
            return spv::SourceLanguageGLSL;
        case EEsProfile:
            return spv::SourceLanguageESSL;
        default:
            return spv::SourceLanguageUnknown;
        }
    case glslang::EShSourceHlsl:
        return spv::SourceLanguageHLSL;
    default:
        return spv::SourceLanguageUnknown;
    }
}

// Translate glslang language (stage) to SPIR-V execution model.
spv::ExecutionModel TranslateExecutionModel(EShLanguage stage)
{
    switch (stage) {
    case EShLangVertex:           return spv::ExecutionModelVertex;
    case EShLangTessControl:      return spv::ExecutionModelTessellationControl;
    case EShLangTessEvaluation:   return spv::ExecutionModelTessellationEvaluation;
    case EShLangGeometry:         return spv::ExecutionModelGeometry;
    case EShLangFragment:         return spv::ExecutionModelFragment;
    case EShLangCompute:          return spv::ExecutionModelGLCompute;
    default:
        assert(0);
        return spv::ExecutionModelFragment;
    }
}

// Translate glslang type to SPIR-V storage class.
spv::StorageClass TranslateStorageClass(const glslang::TType& type)
{
    if (type.getQualifier().isPipeInput())
        return spv::StorageClassInput;
    else if (type.getQualifier().isPipeOutput())
        return spv::StorageClassOutput;
    else if (type.getQualifier().isUniformOrBuffer()) {
        if (type.getQualifier().layoutPushConstant)
            return spv::StorageClassPushConstant;
        if (type.getBasicType() == glslang::EbtBlock)
            return spv::StorageClassUniform;
        else if (type.getBasicType() == glslang::EbtAtomicUint)
            return spv::StorageClassAtomicCounter;
        else
            return spv::StorageClassUniformConstant;
        // TODO: how are we distuingishing between default and non-default non-writable uniforms?  Do default uniforms even exist?
    } else {
        switch (type.getQualifier().storage) {
        case glslang::EvqShared:        return spv::StorageClassWorkgroup;  break;
        case glslang::EvqGlobal:        return spv::StorageClassPrivate;
        case glslang::EvqConstReadOnly: return spv::StorageClassFunction;
        case glslang::EvqTemporary:     return spv::StorageClassFunction;
        default: 
            assert(0);
            return spv::StorageClassFunction;
        }
    }
}

// Translate glslang sampler type to SPIR-V dimensionality.
spv::Dim TranslateDimensionality(const glslang::TSampler& sampler)
{
    switch (sampler.dim) {
    case glslang::Esd1D:      return spv::Dim1D;
    case glslang::Esd2D:      return spv::Dim2D;
    case glslang::Esd3D:      return spv::Dim3D;
    case glslang::EsdCube:    return spv::DimCube;
    case glslang::EsdRect:    return spv::DimRect;
    case glslang::EsdBuffer:  return spv::DimBuffer;
    case glslang::EsdSubpass: return spv::DimSubpassData;
    default:
        assert(0);
        return spv::Dim2D;
    }
}

// Translate glslang type to SPIR-V precision decorations.
spv::Decoration TranslatePrecisionDecoration(const glslang::TType& type)
{
    switch (type.getQualifier().precision) {
    case glslang::EpqLow:    return spv::DecorationRelaxedPrecision;
    case glslang::EpqMedium: return spv::DecorationRelaxedPrecision;
    default:
        return spv::NoPrecision;
    }
}

// Translate glslang type to SPIR-V block decorations.
spv::Decoration TranslateBlockDecoration(const glslang::TType& type)
{
    if (type.getBasicType() == glslang::EbtBlock) {
        switch (type.getQualifier().storage) {
        case glslang::EvqUniform:      return spv::DecorationBlock;
        case glslang::EvqBuffer:       return spv::DecorationBufferBlock;
        case glslang::EvqVaryingIn:    return spv::DecorationBlock;
        case glslang::EvqVaryingOut:   return spv::DecorationBlock;
        default:
            assert(0);
            break;
        }
    }

    return (spv::Decoration)spv::BadValue;
}

// Translate glslang type to SPIR-V memory decorations.
void TranslateMemoryDecoration(const glslang::TQualifier& qualifier, std::vector<spv::Decoration>& memory)
{
    if (qualifier.coherent)
        memory.push_back(spv::DecorationCoherent);
    if (qualifier.volatil)
        memory.push_back(spv::DecorationVolatile);
    if (qualifier.restrict)
        memory.push_back(spv::DecorationRestrict);
    if (qualifier.readonly)
        memory.push_back(spv::DecorationNonWritable);
    if (qualifier.writeonly)
       memory.push_back(spv::DecorationNonReadable);
}

// Translate glslang type to SPIR-V layout decorations.
spv::Decoration TranslateLayoutDecoration(const glslang::TType& type, glslang::TLayoutMatrix matrixLayout)
{
    if (type.isMatrix()) {
        switch (matrixLayout) {
        case glslang::ElmRowMajor:
            return spv::DecorationRowMajor;
        case glslang::ElmColumnMajor:
            return spv::DecorationColMajor;
        default:
            // opaque layouts don't need a majorness
            return (spv::Decoration)spv::BadValue;
        }
    } else {
        switch (type.getBasicType()) {
        default:
            return (spv::Decoration)spv::BadValue;
            break;
        case glslang::EbtBlock:
            switch (type.getQualifier().storage) {
            case glslang::EvqUniform:
            case glslang::EvqBuffer:
                switch (type.getQualifier().layoutPacking) {
                case glslang::ElpShared:  return spv::DecorationGLSLShared;
                case glslang::ElpPacked:  return spv::DecorationGLSLPacked;
                default:
                    return (spv::Decoration)spv::BadValue;
                }
            case glslang::EvqVaryingIn:
            case glslang::EvqVaryingOut:
                assert(type.getQualifier().layoutPacking == glslang::ElpNone);
                return (spv::Decoration)spv::BadValue;
            default:
                assert(0);
                return (spv::Decoration)spv::BadValue;
            }
        }
    }
}

// Translate glslang type to SPIR-V interpolation decorations.
// Returns spv::Decoration(spv::BadValue) when no decoration
// should be applied.
spv::Decoration TGlslangToSpvTraverser::TranslateInterpolationDecoration(const glslang::TQualifier& qualifier)
{
    if (qualifier.smooth) {
        // Smooth decoration doesn't exist in SPIR-V 1.0
        return (spv::Decoration)spv::BadValue;
    }
    if (qualifier.nopersp)
        return spv::DecorationNoPerspective;
    else if (qualifier.patch)
        return spv::DecorationPatch;
    else if (qualifier.flat)
        return spv::DecorationFlat;
    else if (qualifier.centroid)
        return spv::DecorationCentroid;
    else if (qualifier.sample) {
        builder.addCapability(spv::CapabilitySampleRateShading);
        return spv::DecorationSample;
    } else
        return (spv::Decoration)spv::BadValue;
}

// If glslang type is invariant, return SPIR-V invariant decoration.
spv::Decoration TranslateInvariantDecoration(const glslang::TQualifier& qualifier)
{
    if (qualifier.invariant)
        return spv::DecorationInvariant;
    else
        return (spv::Decoration)spv::BadValue;
}

// Translate glslang built-in variable to SPIR-V built in decoration.
spv::BuiltIn TGlslangToSpvTraverser::TranslateBuiltInDecoration(glslang::TBuiltInVariable builtIn)
{
    switch (builtIn) {
    case glslang::EbvPointSize:
        switch (glslangIntermediate->getStage()) {
        case EShLangGeometry:
            builder.addCapability(spv::CapabilityGeometryPointSize);
            break;
        case EShLangTessControl:
        case EShLangTessEvaluation:
            builder.addCapability(spv::CapabilityTessellationPointSize);
            break;
        default:
            break;
        }
        return spv::BuiltInPointSize;

    case glslang::EbvClipDistance:
        builder.addCapability(spv::CapabilityClipDistance);
        return spv::BuiltInClipDistance;

    case glslang::EbvCullDistance:
        builder.addCapability(spv::CapabilityCullDistance);
        return spv::BuiltInCullDistance;

    case glslang::EbvViewportIndex:
        builder.addCapability(spv::CapabilityMultiViewport);
        return spv::BuiltInViewportIndex;

    case glslang::EbvSampleId:
        builder.addCapability(spv::CapabilitySampleRateShading);
        return spv::BuiltInSampleId;

    case glslang::EbvSamplePosition:
        builder.addCapability(spv::CapabilitySampleRateShading);
        return spv::BuiltInSamplePosition;

    case glslang::EbvSampleMask:
        builder.addCapability(spv::CapabilitySampleRateShading);
        return spv::BuiltInSampleMask;

    case glslang::EbvPosition:             return spv::BuiltInPosition;
    case glslang::EbvVertexId:             return spv::BuiltInVertexId;
    case glslang::EbvInstanceId:           return spv::BuiltInInstanceId;
    case glslang::EbvVertexIndex:          return spv::BuiltInVertexIndex;
    case glslang::EbvInstanceIndex:        return spv::BuiltInInstanceIndex;
    case glslang::EbvBaseVertex:
    case glslang::EbvBaseInstance:
    case glslang::EbvDrawId:
        // TODO: Add SPIR-V builtin ID.
        logger->missingFunctionality("shader draw parameters");
        return (spv::BuiltIn)spv::BadValue;
    case glslang::EbvPrimitiveId:          return spv::BuiltInPrimitiveId;
    case glslang::EbvInvocationId:         return spv::BuiltInInvocationId;
    case glslang::EbvLayer:                return spv::BuiltInLayer;
    case glslang::EbvTessLevelInner:       return spv::BuiltInTessLevelInner;
    case glslang::EbvTessLevelOuter:       return spv::BuiltInTessLevelOuter;
    case glslang::EbvTessCoord:            return spv::BuiltInTessCoord;
    case glslang::EbvPatchVertices:        return spv::BuiltInPatchVertices;
    case glslang::EbvFragCoord:            return spv::BuiltInFragCoord;
    case glslang::EbvPointCoord:           return spv::BuiltInPointCoord;
    case glslang::EbvFace:                 return spv::BuiltInFrontFacing;
    case glslang::EbvFragDepth:            return spv::BuiltInFragDepth;
    case glslang::EbvHelperInvocation:     return spv::BuiltInHelperInvocation;
    case glslang::EbvNumWorkGroups:        return spv::BuiltInNumWorkgroups;
    case glslang::EbvWorkGroupSize:        return spv::BuiltInWorkgroupSize;
    case glslang::EbvWorkGroupId:          return spv::BuiltInWorkgroupId;
    case glslang::EbvLocalInvocationId:    return spv::BuiltInLocalInvocationId;
    case glslang::EbvLocalInvocationIndex: return spv::BuiltInLocalInvocationIndex;
    case glslang::EbvGlobalInvocationId:   return spv::BuiltInGlobalInvocationId;
    case glslang::EbvSubGroupSize:
    case glslang::EbvSubGroupInvocation:
    case glslang::EbvSubGroupEqMask:
    case glslang::EbvSubGroupGeMask:
    case glslang::EbvSubGroupGtMask:
    case glslang::EbvSubGroupLeMask:
    case glslang::EbvSubGroupLtMask:
        // TODO: Add SPIR-V builtin ID.
        logger->missingFunctionality("shader ballot");
        return (spv::BuiltIn)spv::BadValue;
    default:                               return (spv::BuiltIn)spv::BadValue;
    }
}

// Translate glslang image layout format to SPIR-V image format.
spv::ImageFormat TGlslangToSpvTraverser::TranslateImageFormat(const glslang::TType& type)
{
    assert(type.getBasicType() == glslang::EbtSampler);

    // Check for capabilities
    switch (type.getQualifier().layoutFormat) {
    case glslang::ElfRg32f:
    case glslang::ElfRg16f:
    case glslang::ElfR11fG11fB10f:
    case glslang::ElfR16f:
    case glslang::ElfRgba16:
    case glslang::ElfRgb10A2:
    case glslang::ElfRg16:
    case glslang::ElfRg8:
    case glslang::ElfR16:
    case glslang::ElfR8:
    case glslang::ElfRgba16Snorm:
    case glslang::ElfRg16Snorm:
    case glslang::ElfRg8Snorm:
    case glslang::ElfR16Snorm:
    case glslang::ElfR8Snorm:

    case glslang::ElfRg32i:
    case glslang::ElfRg16i:
    case glslang::ElfRg8i:
    case glslang::ElfR16i:
    case glslang::ElfR8i:

    case glslang::ElfRgb10a2ui:
    case glslang::ElfRg32ui:
    case glslang::ElfRg16ui:
    case glslang::ElfRg8ui:
    case glslang::ElfR16ui:
    case glslang::ElfR8ui:
        builder.addCapability(spv::CapabilityStorageImageExtendedFormats);
        break;

    default:
        break;
    }

    // do the translation
    switch (type.getQualifier().layoutFormat) {
    case glslang::ElfNone:          return spv::ImageFormatUnknown;
    case glslang::ElfRgba32f:       return spv::ImageFormatRgba32f;
    case glslang::ElfRgba16f:       return spv::ImageFormatRgba16f;
    case glslang::ElfR32f:          return spv::ImageFormatR32f;
    case glslang::ElfRgba8:         return spv::ImageFormatRgba8;
    case glslang::ElfRgba8Snorm:    return spv::ImageFormatRgba8Snorm;
    case glslang::ElfRg32f:         return spv::ImageFormatRg32f;
    case glslang::ElfRg16f:         return spv::ImageFormatRg16f;
    case glslang::ElfR11fG11fB10f:  return spv::ImageFormatR11fG11fB10f;
    case glslang::ElfR16f:          return spv::ImageFormatR16f;
    case glslang::ElfRgba16:        return spv::ImageFormatRgba16;
    case glslang::ElfRgb10A2:       return spv::ImageFormatRgb10A2;
    case glslang::ElfRg16:          return spv::ImageFormatRg16;
    case glslang::ElfRg8:           return spv::ImageFormatRg8;
    case glslang::ElfR16:           return spv::ImageFormatR16;
    case glslang::ElfR8:            return spv::ImageFormatR8;
    case glslang::ElfRgba16Snorm:   return spv::ImageFormatRgba16Snorm;
    case glslang::ElfRg16Snorm:     return spv::ImageFormatRg16Snorm;
    case glslang::ElfRg8Snorm:      return spv::ImageFormatRg8Snorm;
    case glslang::ElfR16Snorm:      return spv::ImageFormatR16Snorm;
    case glslang::ElfR8Snorm:       return spv::ImageFormatR8Snorm;
    case glslang::ElfRgba32i:       return spv::ImageFormatRgba32i;
    case glslang::ElfRgba16i:       return spv::ImageFormatRgba16i;
    case glslang::ElfRgba8i:        return spv::ImageFormatRgba8i;
    case glslang::ElfR32i:          return spv::ImageFormatR32i;
    case glslang::ElfRg32i:         return spv::ImageFormatRg32i;
    case glslang::ElfRg16i:         return spv::ImageFormatRg16i;
    case glslang::ElfRg8i:          return spv::ImageFormatRg8i;
    case glslang::ElfR16i:          return spv::ImageFormatR16i;
    case glslang::ElfR8i:           return spv::ImageFormatR8i;
    case glslang::ElfRgba32ui:      return spv::ImageFormatRgba32ui;
    case glslang::ElfRgba16ui:      return spv::ImageFormatRgba16ui;
    case glslang::ElfRgba8ui:       return spv::ImageFormatRgba8ui;
    case glslang::ElfR32ui:         return spv::ImageFormatR32ui;
    case glslang::ElfRg32ui:        return spv::ImageFormatRg32ui;
    case glslang::ElfRg16ui:        return spv::ImageFormatRg16ui;
    case glslang::ElfRgb10a2ui:     return spv::ImageFormatRgb10a2ui;
    case glslang::ElfRg8ui:         return spv::ImageFormatRg8ui;
    case glslang::ElfR16ui:         return spv::ImageFormatR16ui;
    case glslang::ElfR8ui:          return spv::ImageFormatR8ui;
    default:                        return (spv::ImageFormat)spv::BadValue;
    }
}

// Return whether or not the given type is something that should be tied to a 
// descriptor set.
bool IsDescriptorResource(const glslang::TType& type)
{
    // uniform and buffer blocks are included, unless it is a push_constant
    if (type.getBasicType() == glslang::EbtBlock)
        return type.getQualifier().isUniformOrBuffer() && ! type.getQualifier().layoutPushConstant;

    // non block...
    // basically samplerXXX/subpass/sampler/texture are all included
    // if they are the global-scope-class, not the function parameter
    // (or local, if they ever exist) class.
    if (type.getBasicType() == glslang::EbtSampler)
        return type.getQualifier().isUniformOrBuffer();

    // None of the above.
    return false;
}

void InheritQualifiers(glslang::TQualifier& child, const glslang::TQualifier& parent)
{
    if (child.layoutMatrix == glslang::ElmNone)
        child.layoutMatrix = parent.layoutMatrix;

    if (parent.invariant)
        child.invariant = true;
    if (parent.nopersp)
        child.nopersp = true;
    if (parent.flat)
        child.flat = true;
    if (parent.centroid)
        child.centroid = true;
    if (parent.patch)
        child.patch = true;
    if (parent.sample)
        child.sample = true;
    if (parent.coherent)
        child.coherent = true;
    if (parent.volatil)
        child.volatil = true;
    if (parent.restrict)
        child.restrict = true;
    if (parent.readonly)
        child.readonly = true;
    if (parent.writeonly)
        child.writeonly = true;
}

bool HasNonLayoutQualifiers(const glslang::TQualifier& qualifier)
{
    // This should list qualifiers that simultaneous satisfy:
    // - struct members can inherit from a struct declaration
    // - effect decorations on the struct members (note smooth does not, and expecting something like volatile to effect the whole object)
    // - are not part of the offset/st430/etc or row/column-major layout
    return qualifier.invariant || qualifier.nopersp || qualifier.flat || qualifier.centroid || qualifier.patch || qualifier.sample || qualifier.hasLocation();
}

//
// Implement the TGlslangToSpvTraverser class.
//

TGlslangToSpvTraverser::TGlslangToSpvTraverser(const glslang::TIntermediate* glslangIntermediate, spv::SpvBuildLogger* buildLogger)
    : TIntermTraverser(true, false, true), shaderEntry(0), sequenceDepth(0), logger(buildLogger),
      builder((glslang::GetKhronosToolId() << 16) | GeneratorVersion, logger),
      inMain(false), mainTerminated(false), linkageOnly(false),
      glslangIntermediate(glslangIntermediate)
{
    spv::ExecutionModel executionModel = TranslateExecutionModel(glslangIntermediate->getStage());

    builder.clearAccessChain();
    builder.setSource(TranslateSourceLanguage(glslangIntermediate->getSource(), glslangIntermediate->getProfile()), glslangIntermediate->getVersion());
    stdBuiltins = builder.import("GLSL.std.450");
    builder.setMemoryModel(spv::AddressingModelLogical, spv::MemoryModelGLSL450);
    shaderEntry = builder.makeEntrypoint(glslangIntermediate->getEntryPoint().c_str());
    entryPoint = builder.addEntryPoint(executionModel, shaderEntry, glslangIntermediate->getEntryPoint().c_str());

    // Add the source extensions
    const auto& sourceExtensions = glslangIntermediate->getRequestedExtensions();
    for (auto it = sourceExtensions.begin(); it != sourceExtensions.end(); ++it)
        builder.addSourceExtension(it->c_str());

    // Add the top-level modes for this shader.

    if (glslangIntermediate->getXfbMode()) {
        builder.addCapability(spv::CapabilityTransformFeedback);
        builder.addExecutionMode(shaderEntry, spv::ExecutionModeXfb);
    }

    unsigned int mode;
    switch (glslangIntermediate->getStage()) {
    case EShLangVertex:
        builder.addCapability(spv::CapabilityShader);
        break;

    case EShLangTessControl:
        builder.addCapability(spv::CapabilityTessellation);
        builder.addExecutionMode(shaderEntry, spv::ExecutionModeOutputVertices, glslangIntermediate->getVertices());
        break;

    case EShLangTessEvaluation:
        builder.addCapability(spv::CapabilityTessellation);
        switch (glslangIntermediate->getInputPrimitive()) {
        case glslang::ElgTriangles:           mode = spv::ExecutionModeTriangles;     break;
        case glslang::ElgQuads:               mode = spv::ExecutionModeQuads;         break;
        case glslang::ElgIsolines:            mode = spv::ExecutionModeIsolines;      break;
        default:                              mode = spv::BadValue;                        break;
        }
        if (mode != spv::BadValue)
            builder.addExecutionMode(shaderEntry, (spv::ExecutionMode)mode);

        switch (glslangIntermediate->getVertexSpacing()) {
        case glslang::EvsEqual:            mode = spv::ExecutionModeSpacingEqual;          break;
        case glslang::EvsFractionalEven:   mode = spv::ExecutionModeSpacingFractionalEven; break;
        case glslang::EvsFractionalOdd:    mode = spv::ExecutionModeSpacingFractionalOdd;  break;
        default:                           mode = spv::BadValue;                           break;
        }
        if (mode != spv::BadValue)
            builder.addExecutionMode(shaderEntry, (spv::ExecutionMode)mode);

        switch (glslangIntermediate->getVertexOrder()) {
        case glslang::EvoCw:     mode = spv::ExecutionModeVertexOrderCw;  break;
        case glslang::EvoCcw:    mode = spv::ExecutionModeVertexOrderCcw; break;
        default:                 mode = spv::BadValue;                    break;
        }
        if (mode != spv::BadValue)
            builder.addExecutionMode(shaderEntry, (spv::ExecutionMode)mode);

        if (glslangIntermediate->getPointMode())
            builder.addExecutionMode(shaderEntry, spv::ExecutionModePointMode);
        break;

    case EShLangGeometry:
        builder.addCapability(spv::CapabilityGeometry);
        switch (glslangIntermediate->getInputPrimitive()) {
        case glslang::ElgPoints:             mode = spv::ExecutionModeInputPoints;             break;
        case glslang::ElgLines:              mode = spv::ExecutionModeInputLines;              break;
        case glslang::ElgLinesAdjacency:     mode = spv::ExecutionModeInputLinesAdjacency;     break;
        case glslang::ElgTriangles:          mode = spv::ExecutionModeTriangles;               break;
        case glslang::ElgTrianglesAdjacency: mode = spv::ExecutionModeInputTrianglesAdjacency; break;
        default:                             mode = spv::BadValue;         break;
        }
        if (mode != spv::BadValue)
            builder.addExecutionMode(shaderEntry, (spv::ExecutionMode)mode);

        builder.addExecutionMode(shaderEntry, spv::ExecutionModeInvocations, glslangIntermediate->getInvocations());

        switch (glslangIntermediate->getOutputPrimitive()) {
        case glslang::ElgPoints:        mode = spv::ExecutionModeOutputPoints;                 break;
        case glslang::ElgLineStrip:     mode = spv::ExecutionModeOutputLineStrip;              break;
        case glslang::ElgTriangleStrip: mode = spv::ExecutionModeOutputTriangleStrip;          break;
        default:                        mode = spv::BadValue;              break;
        }
        if (mode != spv::BadValue)
            builder.addExecutionMode(shaderEntry, (spv::ExecutionMode)mode);
        builder.addExecutionMode(shaderEntry, spv::ExecutionModeOutputVertices, glslangIntermediate->getVertices());
        break;

    case EShLangFragment:
        builder.addCapability(spv::CapabilityShader);
        if (glslangIntermediate->getPixelCenterInteger())
            builder.addExecutionMode(shaderEntry, spv::ExecutionModePixelCenterInteger);

        if (glslangIntermediate->getOriginUpperLeft())
            builder.addExecutionMode(shaderEntry, spv::ExecutionModeOriginUpperLeft);
        else
            builder.addExecutionMode(shaderEntry, spv::ExecutionModeOriginLowerLeft);

        if (glslangIntermediate->getEarlyFragmentTests())
            builder.addExecutionMode(shaderEntry, spv::ExecutionModeEarlyFragmentTests);

        switch(glslangIntermediate->getDepth()) {
        case glslang::EldGreater:  mode = spv::ExecutionModeDepthGreater; break;
        case glslang::EldLess:     mode = spv::ExecutionModeDepthLess;    break;
        default:                   mode = spv::BadValue;                  break;
        }
        if (mode != spv::BadValue)
            builder.addExecutionMode(shaderEntry, (spv::ExecutionMode)mode);

        if (glslangIntermediate->getDepth() != glslang::EldUnchanged && glslangIntermediate->isDepthReplacing())
            builder.addExecutionMode(shaderEntry, spv::ExecutionModeDepthReplacing);
        break;

    case EShLangCompute:
        builder.addCapability(spv::CapabilityShader);
        builder.addExecutionMode(shaderEntry, spv::ExecutionModeLocalSize, glslangIntermediate->getLocalSize(0),
                                                                           glslangIntermediate->getLocalSize(1),
                                                                           glslangIntermediate->getLocalSize(2));
        break;

    default:
        break;
    }

}

// Finish everything and dump
void TGlslangToSpvTraverser::dumpSpv(std::vector<unsigned int>& out)
{
    // finish off the entry-point SPV instruction by adding the Input/Output <id>
    for (auto it = iOSet.cbegin(); it != iOSet.cend(); ++it)
        entryPoint->addIdOperand(*it);

    builder.eliminateDeadDecorations();
    builder.dump(out);
}

TGlslangToSpvTraverser::~TGlslangToSpvTraverser()
{
    if (! mainTerminated) {
        spv::Block* lastMainBlock = shaderEntry->getLastBlock();
        builder.setBuildPoint(lastMainBlock);
        builder.leaveFunction();
    }
}

//
// Implement the traversal functions.
//
// Return true from interior nodes to have the external traversal
// continue on to children.  Return false if children were
// already processed.
//

//
// Symbols can turn into 
//  - uniform/input reads
//  - output writes
//  - complex lvalue base setups:  foo.bar[3]....  , where we see foo and start up an access chain
//  - something simple that degenerates into the last bullet
//
void TGlslangToSpvTraverser::visitSymbol(glslang::TIntermSymbol* symbol)
{
    SpecConstantOpModeGuard spec_constant_op_mode_setter(&builder);
    if (symbol->getType().getQualifier().isSpecConstant())
        spec_constant_op_mode_setter.turnOnSpecConstantOpMode();

    // getSymbolId() will set up all the IO decorations on the first call.
    // Formal function parameters were mapped during makeFunctions().
    spv::Id id = getSymbolId(symbol);

    // Include all "static use" and "linkage only" interface variables on the OpEntryPoint instruction
    if (builder.isPointer(id)) {
        spv::StorageClass sc = builder.getStorageClass(id);
        if (sc == spv::StorageClassInput || sc == spv::StorageClassOutput)
            iOSet.insert(id);
    }

    // Only process non-linkage-only nodes for generating actual static uses
    if (! linkageOnly || symbol->getQualifier().isSpecConstant()) {
        // Prepare to generate code for the access

        // L-value chains will be computed left to right.  We're on the symbol now,
        // which is the left-most part of the access chain, so now is "clear" time,
        // followed by setting the base.
        builder.clearAccessChain();

        // For now, we consider all user variables as being in memory, so they are pointers,
        // except for
        // A) "const in" arguments to a function, which are an intermediate object.
        //    See comments in handleUserFunctionCall().
        // B) Specialization constants (normal constant don't even come in as a variable),
        //    These are also pure R-values.
        glslang::TQualifier qualifier = symbol->getQualifier();
        if ((qualifier.storage == glslang::EvqConstReadOnly && constReadOnlyParameters.find(symbol->getId()) != constReadOnlyParameters.end()) ||
             qualifier.isSpecConstant())
            builder.setAccessChainRValue(id);
        else
            builder.setAccessChainLValue(id);
    }
}

bool TGlslangToSpvTraverser::visitBinary(glslang::TVisit /* visit */, glslang::TIntermBinary* node)
{
    SpecConstantOpModeGuard spec_constant_op_mode_setter(&builder);
    if (node->getType().getQualifier().isSpecConstant())
        spec_constant_op_mode_setter.turnOnSpecConstantOpMode();

    // First, handle special cases
    switch (node->getOp()) {
    case glslang::EOpAssign:
    case glslang::EOpAddAssign:
    case glslang::EOpSubAssign:
    case glslang::EOpMulAssign:
    case glslang::EOpVectorTimesMatrixAssign:
    case glslang::EOpVectorTimesScalarAssign:
    case glslang::EOpMatrixTimesScalarAssign:
    case glslang::EOpMatrixTimesMatrixAssign:
    case glslang::EOpDivAssign:
    case glslang::EOpModAssign:
    case glslang::EOpAndAssign:
    case glslang::EOpInclusiveOrAssign:
    case glslang::EOpExclusiveOrAssign:
    case glslang::EOpLeftShiftAssign:
    case glslang::EOpRightShiftAssign:
        // A bin-op assign "a += b" means the same thing as "a = a + b"
        // where a is evaluated before b. For a simple assignment, GLSL
        // says to evaluate the left before the right.  So, always, left
        // node then right node.
        {
            // get the left l-value, save it away
            builder.clearAccessChain();
            node->getLeft()->traverse(this);
            spv::Builder::AccessChain lValue = builder.getAccessChain();

            // evaluate the right
            builder.clearAccessChain();
            node->getRight()->traverse(this);
            spv::Id rValue = accessChainLoad(node->getRight()->getType());

            if (node->getOp() != glslang::EOpAssign) {
                // the left is also an r-value
                builder.setAccessChain(lValue);
                spv::Id leftRValue = accessChainLoad(node->getLeft()->getType());

                // do the operation
                rValue = createBinaryOperation(node->getOp(), TranslatePrecisionDecoration(node->getType()), 
                                               convertGlslangToSpvType(node->getType()), leftRValue, rValue,
                                               node->getType().getBasicType());

                // these all need their counterparts in createBinaryOperation()
                assert(rValue != spv::NoResult);
            }

            // store the result
            builder.setAccessChain(lValue);
            accessChainStore(node->getType(), rValue);

            // assignments are expressions having an rValue after they are evaluated...
            builder.clearAccessChain();
            builder.setAccessChainRValue(rValue);
        }
        return false;
    case glslang::EOpIndexDirect:
    case glslang::EOpIndexDirectStruct:
        {
            // Get the left part of the access chain.
            node->getLeft()->traverse(this);

            // Add the next element in the chain

            int index = node->getRight()->getAsConstantUnion()->getConstArray()[0].getIConst();
            if (node->getLeft()->getBasicType() == glslang::EbtBlock && node->getOp() == glslang::EOpIndexDirectStruct) {
                // This may be, e.g., an anonymous block-member selection, which generally need
                // index remapping due to hidden members in anonymous blocks.
                std::vector<int>& remapper = memberRemapper[node->getLeft()->getType().getStruct()];
                assert(remapper.size() > 0);
                index = remapper[index];
            }

            if (! node->getLeft()->getType().isArray() &&
                node->getLeft()->getType().isVector() &&
                node->getOp() == glslang::EOpIndexDirect) {
                // This is essentially a hard-coded vector swizzle of size 1,
                // so short circuit the access-chain stuff with a swizzle.
                std::vector<unsigned> swizzle;
                swizzle.push_back(node->getRight()->getAsConstantUnion()->getConstArray()[0].getIConst());
                builder.accessChainPushSwizzle(swizzle, convertGlslangToSpvType(node->getLeft()->getType()));
            } else {
                // normal case for indexing array or structure or block
                builder.accessChainPush(builder.makeIntConstant(index));
            }
        }
        return false;
    case glslang::EOpIndexIndirect:
        {
            // Structure or array or vector indirection.
            // Will use native SPIR-V access-chain for struct and array indirection;
            // matrices are arrays of vectors, so will also work for a matrix.
            // Will use the access chain's 'component' for variable index into a vector.

            // This adapter is building access chains left to right.
            // Set up the access chain to the left.
            node->getLeft()->traverse(this);

            // save it so that computing the right side doesn't trash it
            spv::Builder::AccessChain partial = builder.getAccessChain();

            // compute the next index in the chain
            builder.clearAccessChain();
            node->getRight()->traverse(this);
            spv::Id index = accessChainLoad(node->getRight()->getType());

            // restore the saved access chain
            builder.setAccessChain(partial);

            if (! node->getLeft()->getType().isArray() && node->getLeft()->getType().isVector())
                builder.accessChainPushComponent(index, convertGlslangToSpvType(node->getLeft()->getType()));
            else
                builder.accessChainPush(index);
        }
        return false;
    case glslang::EOpVectorSwizzle:
        {
            node->getLeft()->traverse(this);
            glslang::TIntermSequence& swizzleSequence = node->getRight()->getAsAggregate()->getSequence();
            std::vector<unsigned> swizzle;
            for (int i = 0; i < (int)swizzleSequence.size(); ++i)
                swizzle.push_back(swizzleSequence[i]->getAsConstantUnion()->getConstArray()[0].getIConst());
            builder.accessChainPushSwizzle(swizzle, convertGlslangToSpvType(node->getLeft()->getType()));
        }
        return false;
    case glslang::EOpLogicalOr:
    case glslang::EOpLogicalAnd:
        {

            // These may require short circuiting, but can sometimes be done as straight
            // binary operations.  The right operand must be short circuited if it has
            // side effects, and should probably be if it is complex.
            if (isTrivial(node->getRight()->getAsTyped()))
                break; // handle below as a normal binary operation
            // otherwise, we need to do dynamic short circuiting on the right operand
            spv::Id result = createShortCircuit(node->getOp(), *node->getLeft()->getAsTyped(), *node->getRight()->getAsTyped());
            builder.clearAccessChain();
            builder.setAccessChainRValue(result);
        }
        return false;
    default:
        break;
    }

    // Assume generic binary op...

    // get right operand
    builder.clearAccessChain();
    node->getLeft()->traverse(this);
    spv::Id left = accessChainLoad(node->getLeft()->getType());

    // get left operand
    builder.clearAccessChain();
    node->getRight()->traverse(this);
    spv::Id right = accessChainLoad(node->getRight()->getType());

    // get result
    spv::Id result = createBinaryOperation(node->getOp(), TranslatePrecisionDecoration(node->getType()),
                                           convertGlslangToSpvType(node->getType()), left, right,
                                           node->getLeft()->getType().getBasicType());

    builder.clearAccessChain();
    if (! result) {
        logger->missingFunctionality("unknown glslang binary operation");
        return true;  // pick up a child as the place-holder result
    } else {
        builder.setAccessChainRValue(result);
        return false;
    }
}

bool TGlslangToSpvTraverser::visitUnary(glslang::TVisit /* visit */, glslang::TIntermUnary* node)
{
    SpecConstantOpModeGuard spec_constant_op_mode_setter(&builder);
    if (node->getType().getQualifier().isSpecConstant())
        spec_constant_op_mode_setter.turnOnSpecConstantOpMode();

    spv::Id result = spv::NoResult;

    // try texturing first
    result = createImageTextureFunctionCall(node);
    if (result != spv::NoResult) {
        builder.clearAccessChain();
        builder.setAccessChainRValue(result);

        return false; // done with this node
    }

    // Non-texturing.

    if (node->getOp() == glslang::EOpArrayLength) {
        // Quite special; won't want to evaluate the operand.

        // Normal .length() would have been constant folded by the front-end.
        // So, this has to be block.lastMember.length().
        // SPV wants "block" and member number as the operands, go get them.
        assert(node->getOperand()->getType().isRuntimeSizedArray());
        glslang::TIntermTyped* block = node->getOperand()->getAsBinaryNode()->getLeft();
        block->traverse(this);
        unsigned int member = node->getOperand()->getAsBinaryNode()->getRight()->getAsConstantUnion()->getConstArray()[0].getUConst();
        spv::Id length = builder.createArrayLength(builder.accessChainGetLValue(), member);

        builder.clearAccessChain();
        builder.setAccessChainRValue(length);

        return false;
    }

    // Start by evaluating the operand

    builder.clearAccessChain();
    node->getOperand()->traverse(this);

    spv::Id operand = spv::NoResult;

    if (node->getOp() == glslang::EOpAtomicCounterIncrement ||
        node->getOp() == glslang::EOpAtomicCounterDecrement ||
        node->getOp() == glslang::EOpAtomicCounter          ||
        node->getOp() == glslang::EOpInterpolateAtCentroid)
        operand = builder.accessChainGetLValue(); // Special case l-value operands
    else
        operand = accessChainLoad(node->getOperand()->getType());

    spv::Decoration precision = TranslatePrecisionDecoration(node->getType());

    // it could be a conversion
    if (! result)
        result = createConversion(node->getOp(), precision, convertGlslangToSpvType(node->getType()), operand);

    // if not, then possibly an operation
    if (! result)
        result = createUnaryOperation(node->getOp(), precision, convertGlslangToSpvType(node->getType()), operand, node->getOperand()->getBasicType());

    if (result) {
        builder.clearAccessChain();
        builder.setAccessChainRValue(result);

        return false; // done with this node
    }

    // it must be a special case, check...
    switch (node->getOp()) {
    case glslang::EOpPostIncrement:
    case glslang::EOpPostDecrement:
    case glslang::EOpPreIncrement:
    case glslang::EOpPreDecrement:
        {
            // we need the integer value "1" or the floating point "1.0" to add/subtract
            spv::Id one = 0;
            if (node->getBasicType() == glslang::EbtFloat)
                one = builder.makeFloatConstant(1.0F);
            else if (node->getBasicType() == glslang::EbtInt64 || node->getBasicType() == glslang::EbtUint64)
                one = builder.makeInt64Constant(1);
            else
                one = builder.makeIntConstant(1);
            glslang::TOperator op;
            if (node->getOp() == glslang::EOpPreIncrement ||
                node->getOp() == glslang::EOpPostIncrement)
                op = glslang::EOpAdd;
            else
                op = glslang::EOpSub;

            spv::Id result = createBinaryOperation(op, TranslatePrecisionDecoration(node->getType()), 
                                                   convertGlslangToSpvType(node->getType()), operand, one,
                                                   node->getType().getBasicType());
            assert(result != spv::NoResult);

            // The result of operation is always stored, but conditionally the
            // consumed result.  The consumed result is always an r-value.
            builder.accessChainStore(result);
            builder.clearAccessChain();
            if (node->getOp() == glslang::EOpPreIncrement ||
                node->getOp() == glslang::EOpPreDecrement)
                builder.setAccessChainRValue(result);
            else
                builder.setAccessChainRValue(operand);
        }

        return false;

    case glslang::EOpEmitStreamVertex:
        builder.createNoResultOp(spv::OpEmitStreamVertex, operand);
        return false;
    case glslang::EOpEndStreamPrimitive:
        builder.createNoResultOp(spv::OpEndStreamPrimitive, operand);
        return false;

    default:
        logger->missingFunctionality("unknown glslang unary");
        return true;  // pick up operand as placeholder result
    }
}

bool TGlslangToSpvTraverser::visitAggregate(glslang::TVisit visit, glslang::TIntermAggregate* node)
{
    SpecConstantOpModeGuard spec_constant_op_mode_setter(&builder);
    if (node->getType().getQualifier().isSpecConstant())
        spec_constant_op_mode_setter.turnOnSpecConstantOpMode();

    spv::Id result = spv::NoResult;

    // try texturing
    result = createImageTextureFunctionCall(node);
    if (result != spv::NoResult) {
        builder.clearAccessChain();
        builder.setAccessChainRValue(result);

        return false;
    } else if (node->getOp() == glslang::EOpImageStore) {
        // "imageStore" is a special case, which has no result
        return false;
    }

    glslang::TOperator binOp = glslang::EOpNull;
    bool reduceComparison = true;
    bool isMatrix = false;
    bool noReturnValue = false;
    bool atomic = false;

    assert(node->getOp());

    spv::Decoration precision = TranslatePrecisionDecoration(node->getType());

    switch (node->getOp()) {
    case glslang::EOpSequence:
    {
        if (preVisit)
            ++sequenceDepth;
        else
            --sequenceDepth;

        if (sequenceDepth == 1) {
            // If this is the parent node of all the functions, we want to see them
            // early, so all call points have actual SPIR-V functions to reference.
            // In all cases, still let the traverser visit the children for us.
            makeFunctions(node->getAsAggregate()->getSequence());

            // Also, we want all globals initializers to go into the entry of main(), before
            // anything else gets there, so visit out of order, doing them all now.
            makeGlobalInitializers(node->getAsAggregate()->getSequence());

            // Initializers are done, don't want to visit again, but functions link objects need to be processed,
            // so do them manually.
            visitFunctions(node->getAsAggregate()->getSequence());

            return false;
        }

        return true;
    }
    case glslang::EOpLinkerObjects:
    {
        if (visit == glslang::EvPreVisit)
            linkageOnly = true;
        else
            linkageOnly = false;

        return true;
    }
    case glslang::EOpComma:
    {
        // processing from left to right naturally leaves the right-most
        // lying around in the access chain
        glslang::TIntermSequence& glslangOperands = node->getSequence();
        for (int i = 0; i < (int)glslangOperands.size(); ++i)
            glslangOperands[i]->traverse(this);

        return false;
    }
    case glslang::EOpFunction:
        if (visit == glslang::EvPreVisit) {
            if (isShaderEntrypoint(node)) {
                inMain = true;
                builder.setBuildPoint(shaderEntry->getLastBlock());
            } else {
                handleFunctionEntry(node);
            }
        } else {
            if (inMain)
                mainTerminated = true;
            builder.leaveFunction();
            inMain = false;
        }

        return true;
    case glslang::EOpParameters:
        // Parameters will have been consumed by EOpFunction processing, but not
        // the body, so we still visited the function node's children, making this
        // child redundant.
        return false;
    case glslang::EOpFunctionCall:
    {
        if (node->isUserDefined())
            result = handleUserFunctionCall(node);
        //assert(result);  // this can happen for bad shaders because the call graph completeness checking is not yet done
        if (result) {
            builder.clearAccessChain();
            builder.setAccessChainRValue(result);
        } else
            logger->missingFunctionality("missing user function; linker needs to catch that");

        return false;
    }
    case glslang::EOpConstructMat2x2:
    case glslang::EOpConstructMat2x3:
    case glslang::EOpConstructMat2x4:
    case glslang::EOpConstructMat3x2:
    case glslang::EOpConstructMat3x3:
    case glslang::EOpConstructMat3x4:
    case glslang::EOpConstructMat4x2:
    case glslang::EOpConstructMat4x3:
    case glslang::EOpConstructMat4x4:
    case glslang::EOpConstructDMat2x2:
    case glslang::EOpConstructDMat2x3:
    case glslang::EOpConstructDMat2x4:
    case glslang::EOpConstructDMat3x2:
    case glslang::EOpConstructDMat3x3:
    case glslang::EOpConstructDMat3x4:
    case glslang::EOpConstructDMat4x2:
    case glslang::EOpConstructDMat4x3:
    case glslang::EOpConstructDMat4x4:
        isMatrix = true;
        // fall through
    case glslang::EOpConstructFloat:
    case glslang::EOpConstructVec2:
    case glslang::EOpConstructVec3:
    case glslang::EOpConstructVec4:
    case glslang::EOpConstructDouble:
    case glslang::EOpConstructDVec2:
    case glslang::EOpConstructDVec3:
    case glslang::EOpConstructDVec4:
    case glslang::EOpConstructBool:
    case glslang::EOpConstructBVec2:
    case glslang::EOpConstructBVec3:
    case glslang::EOpConstructBVec4:
    case glslang::EOpConstructInt:
    case glslang::EOpConstructIVec2:
    case glslang::EOpConstructIVec3:
    case glslang::EOpConstructIVec4:
    case glslang::EOpConstructUint:
    case glslang::EOpConstructUVec2:
    case glslang::EOpConstructUVec3:
    case glslang::EOpConstructUVec4:
    case glslang::EOpConstructInt64:
    case glslang::EOpConstructI64Vec2:
    case glslang::EOpConstructI64Vec3:
    case glslang::EOpConstructI64Vec4:
    case glslang::EOpConstructUint64:
    case glslang::EOpConstructU64Vec2:
    case glslang::EOpConstructU64Vec3:
    case glslang::EOpConstructU64Vec4:
    case glslang::EOpConstructStruct:
    case glslang::EOpConstructTextureSampler:
    {
        std::vector<spv::Id> arguments;
        translateArguments(*node, arguments);
        spv::Id resultTypeId = convertGlslangToSpvType(node->getType());
        spv::Id constructed;
        if (node->getOp() == glslang::EOpConstructTextureSampler)
            constructed = builder.createOp(spv::OpSampledImage, resultTypeId, arguments);
        else if (node->getOp() == glslang::EOpConstructStruct || node->getType().isArray()) {
            std::vector<spv::Id> constituents;
            for (int c = 0; c < (int)arguments.size(); ++c)
                constituents.push_back(arguments[c]);
            constructed = builder.createCompositeConstruct(resultTypeId, constituents);
        } else if (isMatrix)
            constructed = builder.createMatrixConstructor(precision, arguments, resultTypeId);
        else
            constructed = builder.createConstructor(precision, arguments, resultTypeId);

        builder.clearAccessChain();
        builder.setAccessChainRValue(constructed);

        return false;
    }

    // These six are component-wise compares with component-wise results.
    // Forward on to createBinaryOperation(), requesting a vector result.
    case glslang::EOpLessThan:
    case glslang::EOpGreaterThan:
    case glslang::EOpLessThanEqual:
    case glslang::EOpGreaterThanEqual:
    case glslang::EOpVectorEqual:
    case glslang::EOpVectorNotEqual:
    {
        // Map the operation to a binary
        binOp = node->getOp();
        reduceComparison = false;
        switch (node->getOp()) {
        case glslang::EOpVectorEqual:     binOp = glslang::EOpVectorEqual;      break;
        case glslang::EOpVectorNotEqual:  binOp = glslang::EOpVectorNotEqual;   break;
        default:                          binOp = node->getOp();                break;
        }

        break;
    }
    case glslang::EOpMul:
        // compontent-wise matrix multiply      
        binOp = glslang::EOpMul;
        break;
    case glslang::EOpOuterProduct:
        // two vectors multiplied to make a matrix
        binOp = glslang::EOpOuterProduct;
        break;
    case glslang::EOpDot:
    {
        // for scalar dot product, use multiply        
        glslang::TIntermSequence& glslangOperands = node->getSequence();
        if (! glslangOperands[0]->getAsTyped()->isVector())
            binOp = glslang::EOpMul;
        break;
    }
    case glslang::EOpMod:
        // when an aggregate, this is the floating-point mod built-in function,
        // which can be emitted by the one in createBinaryOperation()
        binOp = glslang::EOpMod;
        break;
    case glslang::EOpEmitVertex:
    case glslang::EOpEndPrimitive:
    case glslang::EOpBarrier:
    case glslang::EOpMemoryBarrier:
    case glslang::EOpMemoryBarrierAtomicCounter:
    case glslang::EOpMemoryBarrierBuffer:
    case glslang::EOpMemoryBarrierImage:
    case glslang::EOpMemoryBarrierShared:
    case glslang::EOpGroupMemoryBarrier:
        noReturnValue = true;
        // These all have 0 operands and will naturally finish up in the code below for 0 operands
        break;

    case glslang::EOpAtomicAdd:
    case glslang::EOpAtomicMin:
    case glslang::EOpAtomicMax:
    case glslang::EOpAtomicAnd:
    case glslang::EOpAtomicOr:
    case glslang::EOpAtomicXor:
    case glslang::EOpAtomicExchange:
    case glslang::EOpAtomicCompSwap:
        atomic = true;
        break;

    default:
        break;
    }

    //
    // See if it maps to a regular operation.
    //
    if (binOp != glslang::EOpNull) {
        glslang::TIntermTyped* left = node->getSequence()[0]->getAsTyped();
        glslang::TIntermTyped* right = node->getSequence()[1]->getAsTyped();
        assert(left && right);

        builder.clearAccessChain();
        left->traverse(this);
        spv::Id leftId = accessChainLoad(left->getType());

        builder.clearAccessChain();
        right->traverse(this);
        spv::Id rightId = accessChainLoad(right->getType());

        result = createBinaryOperation(binOp, precision, 
                                       convertGlslangToSpvType(node->getType()), leftId, rightId, 
                                       left->getType().getBasicType(), reduceComparison);

        // code above should only make binOp that exists in createBinaryOperation
        assert(result != spv::NoResult);
        builder.clearAccessChain();
        builder.setAccessChainRValue(result);

        return false;
    }

    //
    // Create the list of operands.
    //
    glslang::TIntermSequence& glslangOperands = node->getSequence();
    std::vector<spv::Id> operands;
    for (int arg = 0; arg < (int)glslangOperands.size(); ++arg) {
        builder.clearAccessChain();
        glslangOperands[arg]->traverse(this);

        // special case l-value operands; there are just a few
        bool lvalue = false;
        switch (node->getOp()) {
        case glslang::EOpFrexp:
        case glslang::EOpModf:
            if (arg == 1)
                lvalue = true;
            break;
        case glslang::EOpInterpolateAtSample:
        case glslang::EOpInterpolateAtOffset:
            if (arg == 0)
                lvalue = true;
            break;
        case glslang::EOpAtomicAdd:
        case glslang::EOpAtomicMin:
        case glslang::EOpAtomicMax:
        case glslang::EOpAtomicAnd:
        case glslang::EOpAtomicOr:
        case glslang::EOpAtomicXor:
        case glslang::EOpAtomicExchange:
        case glslang::EOpAtomicCompSwap:
            if (arg == 0)
                lvalue = true;
            break;
        case glslang::EOpAddCarry:
        case glslang::EOpSubBorrow:
            if (arg == 2)
                lvalue = true;
            break;
        case glslang::EOpUMulExtended:
        case glslang::EOpIMulExtended:
            if (arg >= 2)
                lvalue = true;
            break;
        default:
            break;
        }
        if (lvalue)
            operands.push_back(builder.accessChainGetLValue());
        else
            operands.push_back(accessChainLoad(glslangOperands[arg]->getAsTyped()->getType()));
    }

    if (atomic) {
        // Handle all atomics
        result = createAtomicOperation(node->getOp(), precision, convertGlslangToSpvType(node->getType()), operands, node->getBasicType());
    } else {
        // Pass through to generic operations.
        switch (glslangOperands.size()) {
        case 0:
            result = createNoArgOperation(node->getOp());
            break;
        case 1:
            result = createUnaryOperation(node->getOp(), precision, convertGlslangToSpvType(node->getType()), operands.front(), glslangOperands[0]->getAsTyped()->getBasicType());
            break;
        default:
            result = createMiscOperation(node->getOp(), precision, convertGlslangToSpvType(node->getType()), operands, node->getBasicType());
            break;
        }
    }

    if (noReturnValue)
        return false;

    if (! result) {
        logger->missingFunctionality("unknown glslang aggregate");
        return true;  // pick up a child as a placeholder operand
    } else {
        builder.clearAccessChain();
        builder.setAccessChainRValue(result);
        return false;
    }
}

bool TGlslangToSpvTraverser::visitSelection(glslang::TVisit /* visit */, glslang::TIntermSelection* node)
{
    // This path handles both if-then-else and ?:
    // The if-then-else has a node type of void, while
    // ?: has a non-void node type
    spv::Id result = 0;
    if (node->getBasicType() != glslang::EbtVoid) {
        // don't handle this as just on-the-fly temporaries, because there will be two names
        // and better to leave SSA to later passes
        result = builder.createVariable(spv::StorageClassFunction, convertGlslangToSpvType(node->getType()));
    }

    // emit the condition before doing anything with selection
    node->getCondition()->traverse(this);

    // make an "if" based on the value created by the condition
    spv::Builder::If ifBuilder(accessChainLoad(node->getCondition()->getType()), builder);

    if (node->getTrueBlock()) {
        // emit the "then" statement
        node->getTrueBlock()->traverse(this);
        if (result)
            builder.createStore(accessChainLoad(node->getTrueBlock()->getAsTyped()->getType()), result);
    }

    if (node->getFalseBlock()) {
        ifBuilder.makeBeginElse();
        // emit the "else" statement
        node->getFalseBlock()->traverse(this);
        if (result)
            builder.createStore(accessChainLoad(node->getFalseBlock()->getAsTyped()->getType()), result);
    }

    ifBuilder.makeEndIf();

    if (result) {
        // GLSL only has r-values as the result of a :?, but
        // if we have an l-value, that can be more efficient if it will
        // become the base of a complex r-value expression, because the
        // next layer copies r-values into memory to use the access-chain mechanism
        builder.clearAccessChain();
        builder.setAccessChainLValue(result);
    }

    return false;
}

bool TGlslangToSpvTraverser::visitSwitch(glslang::TVisit /* visit */, glslang::TIntermSwitch* node)
{
    // emit and get the condition before doing anything with switch
    node->getCondition()->traverse(this);
    spv::Id selector = accessChainLoad(node->getCondition()->getAsTyped()->getType());

    // browse the children to sort out code segments
    int defaultSegment = -1;
    std::vector<TIntermNode*> codeSegments;
    glslang::TIntermSequence& sequence = node->getBody()->getSequence();
    std::vector<int> caseValues;
    std::vector<int> valueIndexToSegment(sequence.size());  // note: probably not all are used, it is an overestimate
    for (glslang::TIntermSequence::iterator c = sequence.begin(); c != sequence.end(); ++c) {
        TIntermNode* child = *c;
        if (child->getAsBranchNode() && child->getAsBranchNode()->getFlowOp() == glslang::EOpDefault)
            defaultSegment = (int)codeSegments.size();
        else if (child->getAsBranchNode() && child->getAsBranchNode()->getFlowOp() == glslang::EOpCase) {
            valueIndexToSegment[caseValues.size()] = (int)codeSegments.size();
            caseValues.push_back(child->getAsBranchNode()->getExpression()->getAsConstantUnion()->getConstArray()[0].getIConst());
        } else
            codeSegments.push_back(child);
    }

    // handle the case where the last code segment is missing, due to no code 
    // statements between the last case and the end of the switch statement
    if ((caseValues.size() && (int)codeSegments.size() == valueIndexToSegment[caseValues.size() - 1]) ||
        (int)codeSegments.size() == defaultSegment)
        codeSegments.push_back(nullptr);

    // make the switch statement
    std::vector<spv::Block*> segmentBlocks; // returned, as the blocks allocated in the call
    builder.makeSwitch(selector, (int)codeSegments.size(), caseValues, valueIndexToSegment, defaultSegment, segmentBlocks);

    // emit all the code in the segments
    breakForLoop.push(false);
    for (unsigned int s = 0; s < codeSegments.size(); ++s) {
        builder.nextSwitchSegment(segmentBlocks, s);
        if (codeSegments[s])
            codeSegments[s]->traverse(this);
        else
            builder.addSwitchBreak();
    }
    breakForLoop.pop();

    builder.endSwitch(segmentBlocks);

    return false;
}

void TGlslangToSpvTraverser::visitConstantUnion(glslang::TIntermConstantUnion* node)
{
    int nextConst = 0;
    spv::Id constant = createSpvConstantFromConstUnionArray(node->getType(), node->getConstArray(), nextConst, false);

    builder.clearAccessChain();
    builder.setAccessChainRValue(constant);
}

bool TGlslangToSpvTraverser::visitLoop(glslang::TVisit /* visit */, glslang::TIntermLoop* node)
{
    auto blocks = builder.makeNewLoop();
    builder.createBranch(&blocks.head);
    // Spec requires back edges to target header blocks, and every header block
    // must dominate its merge block.  Make a header block first to ensure these
    // conditions are met.  By definition, it will contain OpLoopMerge, followed
    // by a block-ending branch.  But we don't want to put any other body/test
    // instructions in it, since the body/test may have arbitrary instructions,
    // including merges of its own.
    builder.setBuildPoint(&blocks.head);
    builder.createLoopMerge(&blocks.merge, &blocks.continue_target, spv::LoopControlMaskNone);
    if (node->testFirst() && node->getTest()) {
        spv::Block& test = builder.makeNewBlock();
        builder.createBranch(&test);

        builder.setBuildPoint(&test);
        node->getTest()->traverse(this);
        spv::Id condition =
            accessChainLoad(node->getTest()->getType());
        builder.createConditionalBranch(condition, &blocks.body, &blocks.merge);

        builder.setBuildPoint(&blocks.body);
        breakForLoop.push(true);
        if (node->getBody())
            node->getBody()->traverse(this);
        builder.createBranch(&blocks.continue_target);
        breakForLoop.pop();

        builder.setBuildPoint(&blocks.continue_target);
        if (node->getTerminal())
            node->getTerminal()->traverse(this);
        builder.createBranch(&blocks.head);
    } else {
        builder.createBranch(&blocks.body);

        breakForLoop.push(true);
        builder.setBuildPoint(&blocks.body);
        if (node->getBody())
            node->getBody()->traverse(this);
        builder.createBranch(&blocks.continue_target);
        breakForLoop.pop();

        builder.setBuildPoint(&blocks.continue_target);
        if (node->getTerminal())
            node->getTerminal()->traverse(this);
        if (node->getTest()) {
            node->getTest()->traverse(this);
            spv::Id condition =
                accessChainLoad(node->getTest()->getType());
            builder.createConditionalBranch(condition, &blocks.head, &blocks.merge);
        } else {
            // TODO: unless there was a break/return/discard instruction
            // somewhere in the body, this is an infinite loop, so we should
            // issue a warning.
            builder.createBranch(&blocks.head);
        }
    }
    builder.setBuildPoint(&blocks.merge);
    builder.closeLoop();
    return false;
}

bool TGlslangToSpvTraverser::visitBranch(glslang::TVisit /* visit */, glslang::TIntermBranch* node)
{
    if (node->getExpression())
        node->getExpression()->traverse(this);

    switch (node->getFlowOp()) {
    case glslang::EOpKill:
        builder.makeDiscard();
        break;
    case glslang::EOpBreak:
        if (breakForLoop.top())
            builder.createLoopExit();
        else
            builder.addSwitchBreak();
        break;
    case glslang::EOpContinue:
        builder.createLoopContinue();
        break;
    case glslang::EOpReturn:
        if (node->getExpression())
            builder.makeReturn(false, accessChainLoad(node->getExpression()->getType()));
        else
            builder.makeReturn(false);

        builder.clearAccessChain();
        break;

    default:
        assert(0);
        break;
    }

    return false;
}

spv::Id TGlslangToSpvTraverser::createSpvVariable(const glslang::TIntermSymbol* node)
{
    // First, steer off constants, which are not SPIR-V variables, but 
    // can still have a mapping to a SPIR-V Id.
    // This includes specialization constants.
    if (node->getQualifier().isConstant()) {
        return createSpvConstant(*node);
    }

    // Now, handle actual variables
    spv::StorageClass storageClass = TranslateStorageClass(node->getType());
    spv::Id spvType = convertGlslangToSpvType(node->getType());

    const char* name = node->getName().c_str();
    if (glslang::IsAnonymous(name))
        name = "";

    return builder.createVariable(storageClass, spvType, name);
}

// Return type Id of the sampled type.
spv::Id TGlslangToSpvTraverser::getSampledType(const glslang::TSampler& sampler)
{
    switch (sampler.type) {
        case glslang::EbtFloat:    return builder.makeFloatType(32);
        case glslang::EbtInt:      return builder.makeIntType(32);
        case glslang::EbtUint:     return builder.makeUintType(32);
        default:
            assert(0);
            return builder.makeFloatType(32);
    }
}

// Convert from a glslang type to an SPV type, by calling into a
// recursive version of this function. This establishes the inherited
// layout state rooted from the top-level type.
spv::Id TGlslangToSpvTraverser::convertGlslangToSpvType(const glslang::TType& type)
{
    return convertGlslangToSpvType(type, getExplicitLayout(type), type.getQualifier());
}

// Do full recursive conversion of an arbitrary glslang type to a SPIR-V Id.
// explicitLayout can be kept the same throughout the hierarchical recursive walk.
spv::Id TGlslangToSpvTraverser::convertGlslangToSpvType(const glslang::TType& type, glslang::TLayoutPacking explicitLayout, const glslang::TQualifier& qualifier)
{
    spv::Id spvType = spv::NoResult;

    switch (type.getBasicType()) {
    case glslang::EbtVoid:
        spvType = builder.makeVoidType();
        assert (! type.isArray());
        break;
    case glslang::EbtFloat:
        spvType = builder.makeFloatType(32);
        break;
    case glslang::EbtDouble:
        spvType = builder.makeFloatType(64);
        break;
    case glslang::EbtBool:
        // "transparent" bool doesn't exist in SPIR-V.  The GLSL convention is
        // a 32-bit int where non-0 means true.
        if (explicitLayout != glslang::ElpNone)
            spvType = builder.makeUintType(32);
        else
            spvType = builder.makeBoolType();
        break;
    case glslang::EbtInt:
        spvType = builder.makeIntType(32);
        break;
    case glslang::EbtUint:
        spvType = builder.makeUintType(32);
        break;
    case glslang::EbtInt64:
        builder.addCapability(spv::CapabilityInt64);
        spvType = builder.makeIntType(64);
        break;
    case glslang::EbtUint64:
        builder.addCapability(spv::CapabilityInt64);
        spvType = builder.makeUintType(64);
        break;
    case glslang::EbtAtomicUint:
        logger->tbdFunctionality("Is atomic_uint an opaque handle in the uniform storage class, or an addresses in the atomic storage class?");
        spvType = builder.makeUintType(32);
        break;
    case glslang::EbtSampler:
        {
            const glslang::TSampler& sampler = type.getSampler();
            if (sampler.sampler) {
                // pure sampler
                spvType = builder.makeSamplerType();
            } else {
                // an image is present, make its type
                spvType = builder.makeImageType(getSampledType(sampler), TranslateDimensionality(sampler), sampler.shadow, sampler.arrayed, sampler.ms,
                                                sampler.image ? 2 : 1, TranslateImageFormat(type));
                if (sampler.combined) {
                    // already has both image and sampler, make the combined type
                    spvType = builder.makeSampledImageType(spvType);
                }
            }
        }
        break;
    case glslang::EbtStruct:
    case glslang::EbtBlock:
        {
            // If we've seen this struct type, return it
            const glslang::TTypeList* glslangStruct = type.getStruct();
            std::vector<spv::Id> structFields;

            // Try to share structs for different layouts, but not yet for other
            // kinds of qualification (primarily not yet including interpolant qualification).
            if (! HasNonLayoutQualifiers(qualifier))
                spvType = structMap[explicitLayout][qualifier.layoutMatrix][glslangStruct];
            if (spvType != spv::NoResult)
                break;

            // else, we haven't seen it...

            // Create a vector of struct types for SPIR-V to consume
            int memberDelta = 0;  // how much the member's index changes from glslang to SPIR-V, normally 0, except sometimes for blocks
            if (type.getBasicType() == glslang::EbtBlock)
                memberRemapper[glslangStruct].resize(glslangStruct->size());
            int locationOffset = 0;  // for use across struct members, when they are called recursively
            for (int i = 0; i < (int)glslangStruct->size(); i++) {
                glslang::TType& glslangType = *(*glslangStruct)[i].type;
                if (glslangType.hiddenMember()) {
                    ++memberDelta;
                    if (type.getBasicType() == glslang::EbtBlock)
                        memberRemapper[glslangStruct][i] = -1;
                } else {
                    if (type.getBasicType() == glslang::EbtBlock)
                        memberRemapper[glslangStruct][i] = i - memberDelta;
                    // modify just this child's view of the qualifier
                    glslang::TQualifier subQualifier = glslangType.getQualifier();
                    InheritQualifiers(subQualifier, qualifier);

                    // manually inherit location; it's more complex
                    if (! subQualifier.hasLocation() && qualifier.hasLocation())
                        subQualifier.layoutLocation = qualifier.layoutLocation + locationOffset;
                    if (qualifier.hasLocation())
                        locationOffset += glslangIntermediate->computeTypeLocationSize(glslangType);

                    // recurse
                    structFields.push_back(convertGlslangToSpvType(glslangType, explicitLayout, subQualifier));
                }
            }

            // Make the SPIR-V type
            spvType = builder.makeStructType(structFields, type.getTypeName().c_str());
            if (! HasNonLayoutQualifiers(qualifier))
                structMap[explicitLayout][qualifier.layoutMatrix][glslangStruct] = spvType;

            // Name and decorate the non-hidden members
            int offset = -1;
            locationOffset = 0;  // for use within the members of this struct, right now
            for (int i = 0; i < (int)glslangStruct->size(); i++) {
                glslang::TType& glslangType = *(*glslangStruct)[i].type;
                int member = i;
                if (type.getBasicType() == glslang::EbtBlock)
                    member = memberRemapper[glslangStruct][i];

                // modify just this child's view of the qualifier
                glslang::TQualifier subQualifier = glslangType.getQualifier();
                InheritQualifiers(subQualifier, qualifier);

                // using -1 above to indicate a hidden member
                if (member >= 0) {
                    builder.addMemberName(spvType, member, glslangType.getFieldName().c_str());
                    addMemberDecoration(spvType, member, TranslateLayoutDecoration(glslangType, subQualifier.layoutMatrix));
                    addMemberDecoration(spvType, member, TranslatePrecisionDecoration(glslangType));
                    addMemberDecoration(spvType, member, TranslateInterpolationDecoration(subQualifier));
                    addMemberDecoration(spvType, member, TranslateInvariantDecoration(subQualifier));

                    if (qualifier.storage == glslang::EvqBuffer) {
                        std::vector<spv::Decoration> memory;
                        TranslateMemoryDecoration(subQualifier, memory);
                        for (unsigned int i = 0; i < memory.size(); ++i)
                            addMemberDecoration(spvType, member, memory[i]);
                    }

                    // compute location decoration; tricky based on whether inheritance is at play
                    // TODO: This algorithm (and it's cousin above doing almost the same thing) should
                    //       probably move to the linker stage of the front end proper, and just have the
                    //       answer sitting already distributed throughout the individual member locations.
                    int location = -1;                // will only decorate if present or inherited
                    if (subQualifier.hasLocation())   // no inheritance, or override of inheritance
                        location = subQualifier.layoutLocation;
                    else if (qualifier.hasLocation()) // inheritance
                        location = qualifier.layoutLocation + locationOffset;
                    if (qualifier.hasLocation())      // track for upcoming inheritance
                        locationOffset += glslangIntermediate->computeTypeLocationSize(glslangType);
                    if (location >= 0)
                        builder.addMemberDecoration(spvType, member, spv::DecorationLocation, location);

                    // component, XFB, others
                    if (glslangType.getQualifier().hasComponent())
                        builder.addMemberDecoration(spvType, member, spv::DecorationComponent, glslangType.getQualifier().layoutComponent);
                    if (glslangType.getQualifier().hasXfbOffset())
                        builder.addMemberDecoration(spvType, member, spv::DecorationOffset, glslangType.getQualifier().layoutXfbOffset);
                    else if (explicitLayout != glslang::ElpNone) {
                        // figure out what to do with offset, which is accumulating
                        int nextOffset;
                        updateMemberOffset(type, glslangType, offset, nextOffset, explicitLayout, subQualifier.layoutMatrix);
                        if (offset >= 0)
                            builder.addMemberDecoration(spvType, member, spv::DecorationOffset, offset);
                        offset = nextOffset;
                    }

                    if (glslangType.isMatrix() && explicitLayout != glslang::ElpNone)
                        builder.addMemberDecoration(spvType, member, spv::DecorationMatrixStride, getMatrixStride(glslangType, explicitLayout, subQualifier.layoutMatrix));

                    // built-in variable decorations
                    spv::BuiltIn builtIn = TranslateBuiltInDecoration(glslangType.getQualifier().builtIn);
                    if (builtIn != spv::BadValue)
                        addMemberDecoration(spvType, member, spv::DecorationBuiltIn, (int)builtIn);
                }
            }

            // Decorate the structure
            addDecoration(spvType, TranslateLayoutDecoration(type, qualifier.layoutMatrix));
            addDecoration(spvType, TranslateBlockDecoration(type));
            if (type.getQualifier().hasStream() && glslangIntermediate->isMultiStream()) {
                builder.addCapability(spv::CapabilityGeometryStreams);
                builder.addDecoration(spvType, spv::DecorationStream, type.getQualifier().layoutStream);
            }
            if (glslangIntermediate->getXfbMode()) {
                builder.addCapability(spv::CapabilityTransformFeedback);
                if (type.getQualifier().hasXfbStride())
                    builder.addDecoration(spvType, spv::DecorationXfbStride, type.getQualifier().layoutXfbStride);
                if (type.getQualifier().hasXfbBuffer())
                    builder.addDecoration(spvType, spv::DecorationXfbBuffer, type.getQualifier().layoutXfbBuffer);
            }
        }
        break;
    default:
        assert(0);
        break;
    }

    if (type.isMatrix())
        spvType = builder.makeMatrixType(spvType, type.getMatrixCols(), type.getMatrixRows());
    else {
        // If this variable has a vector element count greater than 1, create a SPIR-V vector
        if (type.getVectorSize() > 1)
            spvType = builder.makeVectorType(spvType, type.getVectorSize());
    }

    if (type.isArray()) {
        int stride = 0;  // keep this 0 unless doing an explicit layout; 0 will mean no decoration, no stride

        // Do all but the outer dimension
        if (type.getArraySizes()->getNumDims() > 1) {
            // We need to decorate array strides for types needing explicit layout, except blocks.
            if (explicitLayout != glslang::ElpNone && type.getBasicType() != glslang::EbtBlock) {
                // Use a dummy glslang type for querying internal strides of
                // arrays of arrays, but using just a one-dimensional array.
                glslang::TType simpleArrayType(type, 0); // deference type of the array
                while (simpleArrayType.getArraySizes().getNumDims() > 1)
                    simpleArrayType.getArraySizes().dereference();

                // Will compute the higher-order strides here, rather than making a whole
                // pile of types and doing repetitive recursion on their contents.
                stride = getArrayStride(simpleArrayType, explicitLayout, qualifier.layoutMatrix);
            }

            // make the arrays
            for (int dim = type.getArraySizes()->getNumDims() - 1; dim > 0; --dim) {
                spvType = builder.makeArrayType(spvType, makeArraySizeId(*type.getArraySizes(), dim), stride);
                if (stride > 0)
                    builder.addDecoration(spvType, spv::DecorationArrayStride, stride);
                stride *= type.getArraySizes()->getDimSize(dim);
            }
        } else {
            // single-dimensional array, and don't yet have stride

            // We need to decorate array strides for types needing explicit layout, except blocks.
            if (explicitLayout != glslang::ElpNone && type.getBasicType() != glslang::EbtBlock)
                stride = getArrayStride(type, explicitLayout, qualifier.layoutMatrix);
        }

        // Do the outer dimension, which might not be known for a runtime-sized array
        if (type.isRuntimeSizedArray()) {
            spvType = builder.makeRuntimeArray(spvType);
        } else {
            assert(type.getOuterArraySize() > 0);
            spvType = builder.makeArrayType(spvType, makeArraySizeId(*type.getArraySizes(), 0), stride);
        }
        if (stride > 0)
            builder.addDecoration(spvType, spv::DecorationArrayStride, stride);
    }

    return spvType;
}

// Turn the expression forming the array size into an id.
// This is not quite trivial, because of specialization constants.
// Sometimes, a raw constant is turned into an Id, and sometimes
// a specialization constant expression is.
spv::Id TGlslangToSpvTraverser::makeArraySizeId(const glslang::TArraySizes& arraySizes, int dim)
{
    // First, see if this is sized with a node, meaning a specialization constant:
    glslang::TIntermTyped* specNode = arraySizes.getDimNode(dim);
    if (specNode != nullptr) {
        builder.clearAccessChain();
        specNode->traverse(this);
        return accessChainLoad(specNode->getAsTyped()->getType());
    }
    
    // Otherwise, need a compile-time (front end) size, get it:
    int size = arraySizes.getDimSize(dim);
    assert(size > 0);
    return builder.makeUintConstant(size);
}

// Wrap the builder's accessChainLoad to:
//  - localize handling of RelaxedPrecision
//  - use the SPIR-V inferred type instead of another conversion of the glslang type
//    (avoids unnecessary work and possible type punning for structures)
//  - do conversion of concrete to abstract type
spv::Id TGlslangToSpvTraverser::accessChainLoad(const glslang::TType& type)
{
    spv::Id nominalTypeId = builder.accessChainGetInferredType();
    spv::Id loadedId = builder.accessChainLoad(TranslatePrecisionDecoration(type), nominalTypeId);

    // Need to convert to abstract types when necessary
    if (type.getBasicType() == glslang::EbtBool) {
        if (builder.isScalarType(nominalTypeId)) {
            // Conversion for bool
            spv::Id boolType = builder.makeBoolType();
            if (nominalTypeId != boolType)
                loadedId = builder.createBinOp(spv::OpINotEqual, boolType, loadedId, builder.makeUintConstant(0));
        } else if (builder.isVectorType(nominalTypeId)) {
            // Conversion for bvec
            int vecSize = builder.getNumTypeComponents(nominalTypeId);
            spv::Id bvecType = builder.makeVectorType(builder.makeBoolType(), vecSize);
            if (nominalTypeId != bvecType)
                loadedId = builder.createBinOp(spv::OpINotEqual, bvecType, loadedId, makeSmearedConstant(builder.makeUintConstant(0), vecSize));
        }
    }

    return loadedId;
}

// Wrap the builder's accessChainStore to:
//  - do conversion of concrete to abstract type
void TGlslangToSpvTraverser::accessChainStore(const glslang::TType& type, spv::Id rvalue)
{
    // Need to convert to abstract types when necessary
    if (type.getBasicType() == glslang::EbtBool) {
        spv::Id nominalTypeId = builder.accessChainGetInferredType();

        if (builder.isScalarType(nominalTypeId)) {
            // Conversion for bool
            spv::Id boolType = builder.makeBoolType();
            if (nominalTypeId != boolType) {
                spv::Id zero = builder.makeUintConstant(0);
                spv::Id one  = builder.makeUintConstant(1);
                rvalue = builder.createTriOp(spv::OpSelect, nominalTypeId, rvalue, one, zero);
            }
        } else if (builder.isVectorType(nominalTypeId)) {
            // Conversion for bvec
            int vecSize = builder.getNumTypeComponents(nominalTypeId);
            spv::Id bvecType = builder.makeVectorType(builder.makeBoolType(), vecSize);
            if (nominalTypeId != bvecType) {
                spv::Id zero = makeSmearedConstant(builder.makeUintConstant(0), vecSize);
                spv::Id one  = makeSmearedConstant(builder.makeUintConstant(1), vecSize);
                rvalue = builder.createTriOp(spv::OpSelect, nominalTypeId, rvalue, one, zero);
            }
        }
    }

    builder.accessChainStore(rvalue);
}

// Decide whether or not this type should be
// decorated with offsets and strides, and if so
// whether std140 or std430 rules should be applied.
glslang::TLayoutPacking TGlslangToSpvTraverser::getExplicitLayout(const glslang::TType& type) const
{
    // has to be a block
    if (type.getBasicType() != glslang::EbtBlock)
        return glslang::ElpNone;

    // has to be a uniform or buffer block
    if (type.getQualifier().storage != glslang::EvqUniform &&
        type.getQualifier().storage != glslang::EvqBuffer)
        return glslang::ElpNone;

    // return the layout to use
    switch (type.getQualifier().layoutPacking) {
    case glslang::ElpStd140:
    case glslang::ElpStd430:
        return type.getQualifier().layoutPacking;
    default:
        return glslang::ElpNone;
    }
}

// Given an array type, returns the integer stride required for that array
int TGlslangToSpvTraverser::getArrayStride(const glslang::TType& arrayType, glslang::TLayoutPacking explicitLayout, glslang::TLayoutMatrix matrixLayout)
{
    int size;
    int stride;
    glslangIntermediate->getBaseAlignment(arrayType, size, stride, explicitLayout == glslang::ElpStd140, matrixLayout == glslang::ElmRowMajor);

    return stride;
}

// Given a matrix type, or array (of array) of matrixes type, returns the integer stride required for that matrix
// when used as a member of an interface block
int TGlslangToSpvTraverser::getMatrixStride(const glslang::TType& matrixType, glslang::TLayoutPacking explicitLayout, glslang::TLayoutMatrix matrixLayout)
{
    glslang::TType elementType;
    elementType.shallowCopy(matrixType);
    elementType.clearArraySizes();

    int size;
    int stride;
    glslangIntermediate->getBaseAlignment(elementType, size, stride, explicitLayout == glslang::ElpStd140, matrixLayout == glslang::ElmRowMajor);

    return stride;
}

// Given a member type of a struct, realign the current offset for it, and compute
// the next (not yet aligned) offset for the next member, which will get aligned
// on the next call.
// 'currentOffset' should be passed in already initialized, ready to modify, and reflecting
// the migration of data from nextOffset -> currentOffset.  It should be -1 on the first call.
// -1 means a non-forced member offset (no decoration needed).
void TGlslangToSpvTraverser::updateMemberOffset(const glslang::TType& /*structType*/, const glslang::TType& memberType, int& currentOffset, int& nextOffset,
                                                glslang::TLayoutPacking explicitLayout, glslang::TLayoutMatrix matrixLayout)
{
    // this will get a positive value when deemed necessary
    nextOffset = -1;

    // override anything in currentOffset with user-set offset
    if (memberType.getQualifier().hasOffset())
        currentOffset = memberType.getQualifier().layoutOffset;

    // It could be that current linker usage in glslang updated all the layoutOffset,
    // in which case the following code does not matter.  But, that's not quite right
    // once cross-compilation unit GLSL validation is done, as the original user
    // settings are needed in layoutOffset, and then the following will come into play.

    if (explicitLayout == glslang::ElpNone) {
        if (! memberType.getQualifier().hasOffset())
            currentOffset = -1;

        return;
    }

    // Getting this far means we need explicit offsets
    if (currentOffset < 0)
        currentOffset = 0;
    
    // Now, currentOffset is valid (either 0, or from a previous nextOffset),
    // but possibly not yet correctly aligned.

    int memberSize;
    int dummyStride;
    int memberAlignment = glslangIntermediate->getBaseAlignment(memberType, memberSize, dummyStride, explicitLayout == glslang::ElpStd140, matrixLayout == glslang::ElmRowMajor);
    glslang::RoundToPow2(currentOffset, memberAlignment);
    nextOffset = currentOffset + memberSize;
}

bool TGlslangToSpvTraverser::isShaderEntrypoint(const glslang::TIntermAggregate* node)
{
    // have to ignore mangling and just look at the base name
    size_t firstOpen = node->getName().find('(');
    return node->getName().compare(0, firstOpen, glslangIntermediate->getEntryPoint().c_str()) == 0;
}

// Make all the functions, skeletally, without actually visiting their bodies.
void TGlslangToSpvTraverser::makeFunctions(const glslang::TIntermSequence& glslFunctions)
{
    for (int f = 0; f < (int)glslFunctions.size(); ++f) {
        glslang::TIntermAggregate* glslFunction = glslFunctions[f]->getAsAggregate();
        if (! glslFunction || glslFunction->getOp() != glslang::EOpFunction || isShaderEntrypoint(glslFunction))
            continue;

        // We're on a user function.  Set up the basic interface for the function now,
        // so that it's available to call.
        // Translating the body will happen later.
        //
        // Typically (except for a "const in" parameter), an address will be passed to the 
        // function.  What it is an address of varies:
        //
        // - "in" parameters not marked as "const" can be written to without modifying the argument,
        //  so that write needs to be to a copy, hence the address of a copy works.
        //
        // - "const in" parameters can just be the r-value, as no writes need occur.
        //
        // - "out" and "inout" arguments can't be done as direct pointers, because GLSL has
        // copy-in/copy-out semantics.  They can be handled though with a pointer to a copy.

        std::vector<spv::Id> paramTypes;
        std::vector<spv::Decoration> paramPrecisions;
        glslang::TIntermSequence& parameters = glslFunction->getSequence()[0]->getAsAggregate()->getSequence();

        for (int p = 0; p < (int)parameters.size(); ++p) {
            const glslang::TType& paramType = parameters[p]->getAsTyped()->getType();
            spv::Id typeId = convertGlslangToSpvType(paramType);
            if (paramType.getQualifier().storage != glslang::EvqConstReadOnly)
                typeId = builder.makePointer(spv::StorageClassFunction, typeId);
            else
                constReadOnlyParameters.insert(parameters[p]->getAsSymbolNode()->getId());
            paramPrecisions.push_back(TranslatePrecisionDecoration(paramType));
            paramTypes.push_back(typeId);
        }

        spv::Block* functionBlock;
        spv::Function *function = builder.makeFunctionEntry(TranslatePrecisionDecoration(glslFunction->getType()),
                                                            convertGlslangToSpvType(glslFunction->getType()),
                                                            glslFunction->getName().c_str(), paramTypes, paramPrecisions, &functionBlock);

        // Track function to emit/call later
        functionMap[glslFunction->getName().c_str()] = function;

        // Set the parameter id's
        for (int p = 0; p < (int)parameters.size(); ++p) {
            symbolValues[parameters[p]->getAsSymbolNode()->getId()] = function->getParamId(p);
            // give a name too
            builder.addName(function->getParamId(p), parameters[p]->getAsSymbolNode()->getName().c_str());
        }
    }
}

// Process all the initializers, while skipping the functions and link objects
void TGlslangToSpvTraverser::makeGlobalInitializers(const glslang::TIntermSequence& initializers)
{
    builder.setBuildPoint(shaderEntry->getLastBlock());
    for (int i = 0; i < (int)initializers.size(); ++i) {
        glslang::TIntermAggregate* initializer = initializers[i]->getAsAggregate();
        if (initializer && initializer->getOp() != glslang::EOpFunction && initializer->getOp() != glslang::EOpLinkerObjects) {

            // We're on a top-level node that's not a function.  Treat as an initializer, whose
            // code goes into the beginning of main.
            initializer->traverse(this);
        }
    }
}

// Process all the functions, while skipping initializers.
void TGlslangToSpvTraverser::visitFunctions(const glslang::TIntermSequence& glslFunctions)
{
    for (int f = 0; f < (int)glslFunctions.size(); ++f) {
        glslang::TIntermAggregate* node = glslFunctions[f]->getAsAggregate();
        if (node && (node->getOp() == glslang::EOpFunction || node->getOp() == glslang ::EOpLinkerObjects))
            node->traverse(this);
    }
}

void TGlslangToSpvTraverser::handleFunctionEntry(const glslang::TIntermAggregate* node)
{
    // SPIR-V functions should already be in the functionMap from the prepass 
    // that called makeFunctions().
    spv::Function* function = functionMap[node->getName().c_str()];
    spv::Block* functionBlock = function->getEntryBlock();
    builder.setBuildPoint(functionBlock);
}

void TGlslangToSpvTraverser::translateArguments(const glslang::TIntermAggregate& node, std::vector<spv::Id>& arguments)
{
    const glslang::TIntermSequence& glslangArguments = node.getSequence();

    glslang::TSampler sampler = {};
    bool cubeCompare = false;
    if (node.isTexture() || node.isImage()) {
        sampler = glslangArguments[0]->getAsTyped()->getType().getSampler();
        cubeCompare = sampler.dim == glslang::EsdCube && sampler.arrayed && sampler.shadow;
    }

    for (int i = 0; i < (int)glslangArguments.size(); ++i) {
        builder.clearAccessChain();
        glslangArguments[i]->traverse(this);

        // Special case l-value operands
        bool lvalue = false;
        switch (node.getOp()) {
        case glslang::EOpImageAtomicAdd:
        case glslang::EOpImageAtomicMin:
        case glslang::EOpImageAtomicMax:
        case glslang::EOpImageAtomicAnd:
        case glslang::EOpImageAtomicOr:
        case glslang::EOpImageAtomicXor:
        case glslang::EOpImageAtomicExchange:
        case glslang::EOpImageAtomicCompSwap:
            if (i == 0)
                lvalue = true;
            break;
        case glslang::EOpSparseImageLoad:
            if ((sampler.ms && i == 3) || (! sampler.ms && i == 2))
                lvalue = true;
            break;
        case glslang::EOpSparseTexture:
            if ((cubeCompare && i == 3) || (! cubeCompare && i == 2))
                lvalue = true;
            break;
        case glslang::EOpSparseTextureClamp:
            if ((cubeCompare && i == 4) || (! cubeCompare && i == 3))
                lvalue = true;
            break;
        case glslang::EOpSparseTextureLod:
        case glslang::EOpSparseTextureOffset:
            if (i == 3)
                lvalue = true;
            break;
        case glslang::EOpSparseTextureFetch:
            if ((sampler.dim != glslang::EsdRect && i == 3) || (sampler.dim == glslang::EsdRect && i == 2))
                lvalue = true;
            break;
        case glslang::EOpSparseTextureFetchOffset:
            if ((sampler.dim != glslang::EsdRect && i == 4) || (sampler.dim == glslang::EsdRect && i == 3))
                lvalue = true;
            break;
        case glslang::EOpSparseTextureLodOffset:
        case glslang::EOpSparseTextureGrad:
        case glslang::EOpSparseTextureOffsetClamp:
            if (i == 4)
                lvalue = true;
            break;
        case glslang::EOpSparseTextureGradOffset:
        case glslang::EOpSparseTextureGradClamp:
            if (i == 5)
                lvalue = true;
            break;
        case glslang::EOpSparseTextureGradOffsetClamp:
            if (i == 6)
                lvalue = true;
            break;
         case glslang::EOpSparseTextureGather:
            if ((sampler.shadow && i == 3) || (! sampler.shadow && i == 2))
                lvalue = true;
            break;
        case glslang::EOpSparseTextureGatherOffset:
        case glslang::EOpSparseTextureGatherOffsets:
            if ((sampler.shadow && i == 4) || (! sampler.shadow && i == 3))
                lvalue = true;
            break;
        default:
            break;
        }

        if (lvalue)
            arguments.push_back(builder.accessChainGetLValue());
        else
            arguments.push_back(accessChainLoad(glslangArguments[i]->getAsTyped()->getType()));
    }
}

void TGlslangToSpvTraverser::translateArguments(glslang::TIntermUnary& node, std::vector<spv::Id>& arguments)
{
    builder.clearAccessChain();
    node.getOperand()->traverse(this);
    arguments.push_back(accessChainLoad(node.getOperand()->getType()));
}

spv::Id TGlslangToSpvTraverser::createImageTextureFunctionCall(glslang::TIntermOperator* node)
{
    if (! node->isImage() && ! node->isTexture()) {
        return spv::NoResult;
    }

    // Process a GLSL texturing op (will be SPV image)
    const glslang::TSampler sampler = node->getAsAggregate() ? node->getAsAggregate()->getSequence()[0]->getAsTyped()->getType().getSampler()
                                                             : node->getAsUnaryNode()->getOperand()->getAsTyped()->getType().getSampler();
    std::vector<spv::Id> arguments;
    if (node->getAsAggregate())
        translateArguments(*node->getAsAggregate(), arguments);
    else
        translateArguments(*node->getAsUnaryNode(), arguments);
    spv::Decoration precision = TranslatePrecisionDecoration(node->getType());

    spv::Builder::TextureParameters params = { };
    params.sampler = arguments[0];

    glslang::TCrackedTextureOp cracked;
    node->crackTexture(sampler, cracked);

    // Check for queries
    if (cracked.query) {
        // a sampled image needs to have the image extracted first
        if (builder.isSampledImage(params.sampler))
            params.sampler = builder.createUnaryOp(spv::OpImage, builder.getImageType(params.sampler), params.sampler);
        switch (node->getOp()) {
        case glslang::EOpImageQuerySize:
        case glslang::EOpTextureQuerySize:
            if (arguments.size() > 1) {
                params.lod = arguments[1];
                return builder.createTextureQueryCall(spv::OpImageQuerySizeLod, params);
            } else
                return builder.createTextureQueryCall(spv::OpImageQuerySize, params);
        case glslang::EOpImageQuerySamples:
        case glslang::EOpTextureQuerySamples:
            return builder.createTextureQueryCall(spv::OpImageQuerySamples, params);
        case glslang::EOpTextureQueryLod:
            params.coords = arguments[1];
            return builder.createTextureQueryCall(spv::OpImageQueryLod, params);
        case glslang::EOpTextureQueryLevels:
            return builder.createTextureQueryCall(spv::OpImageQueryLevels, params);
        case glslang::EOpSparseTexelsResident:
            return builder.createUnaryOp(spv::OpImageSparseTexelsResident, builder.makeBoolType(), arguments[0]);
        default:
            assert(0);
            break;
        }
    }

    // Check for image functions other than queries
    if (node->isImage()) {
        std::vector<spv::Id> operands;
        auto opIt = arguments.begin();
        operands.push_back(*(opIt++));

        // Handle subpass operations
        // TODO: GLSL should change to have the "MS" only on the type rather than the
        // built-in function.
        if (cracked.subpass) {
            // add on the (0,0) coordinate
            spv::Id zero = builder.makeIntConstant(0);
            std::vector<spv::Id> comps;
            comps.push_back(zero);
            comps.push_back(zero);
            operands.push_back(builder.makeCompositeConstant(builder.makeVectorType(builder.makeIntType(32), 2), comps));
            if (sampler.ms) {
                operands.push_back(spv::ImageOperandsSampleMask);
                operands.push_back(*(opIt++));
            }
            return builder.createOp(spv::OpImageRead, convertGlslangToSpvType(node->getType()), operands);
        }

        operands.push_back(*(opIt++));
        if (node->getOp() == glslang::EOpImageLoad) {
            if (sampler.ms) {
                operands.push_back(spv::ImageOperandsSampleMask);
                operands.push_back(*opIt);
            }
            if (builder.getImageTypeFormat(builder.getImageType(operands.front())) == spv::ImageFormatUnknown)
                builder.addCapability(spv::CapabilityStorageImageReadWithoutFormat);
            return builder.createOp(spv::OpImageRead, convertGlslangToSpvType(node->getType()), operands);
        } else if (node->getOp() == glslang::EOpImageStore) {
            if (sampler.ms) {
                operands.push_back(*(opIt + 1));
                operands.push_back(spv::ImageOperandsSampleMask);
                operands.push_back(*opIt);
            } else
                operands.push_back(*opIt);
            builder.createNoResultOp(spv::OpImageWrite, operands);
            if (builder.getImageTypeFormat(builder.getImageType(operands.front())) == spv::ImageFormatUnknown)
                builder.addCapability(spv::CapabilityStorageImageWriteWithoutFormat);
            return spv::NoResult;
        } else if (node->getOp() == glslang::EOpSparseImageLoad) {
            builder.addCapability(spv::CapabilitySparseResidency);
            if (builder.getImageTypeFormat(builder.getImageType(operands.front())) == spv::ImageFormatUnknown)
                builder.addCapability(spv::CapabilityStorageImageReadWithoutFormat);

            if (sampler.ms) {
                operands.push_back(spv::ImageOperandsSampleMask);
                operands.push_back(*opIt++);
            }

            // Create the return type that was a special structure
            spv::Id texelOut = *opIt;
            spv::Id typeId0 = convertGlslangToSpvType(node->getType());
            spv::Id typeId1 = builder.getDerefTypeId(texelOut);
            spv::Id resultTypeId = builder.makeStructResultType(typeId0, typeId1);

            spv::Id resultId = builder.createOp(spv::OpImageSparseRead, resultTypeId, operands);

            // Decode the return type
            builder.createStore(builder.createCompositeExtract(resultId, typeId1, 1), texelOut);
            return builder.createCompositeExtract(resultId, typeId0, 0);
        } else {
            // Process image atomic operations

            // GLSL "IMAGE_PARAMS" will involve in constructing an image texel pointer and this pointer,
            // as the first source operand, is required by SPIR-V atomic operations.
            operands.push_back(sampler.ms ? *(opIt++) : builder.makeUintConstant(0)); // For non-MS, the value should be 0

            spv::Id resultTypeId = builder.makePointer(spv::StorageClassImage, convertGlslangToSpvType(node->getType()));
            spv::Id pointer = builder.createOp(spv::OpImageTexelPointer, resultTypeId, operands);

            std::vector<spv::Id> operands;
            operands.push_back(pointer);
            for (; opIt != arguments.end(); ++opIt)
                operands.push_back(*opIt);

            return createAtomicOperation(node->getOp(), precision, convertGlslangToSpvType(node->getType()), operands, node->getBasicType());
        }
    }

    // Check for texture functions other than queries
    bool sparse = node->isSparseTexture();
    bool cubeCompare = sampler.dim == glslang::EsdCube && sampler.arrayed && sampler.shadow;

    // check for bias argument
    bool bias = false;
    if (! cracked.lod && ! cracked.gather && ! cracked.grad && ! cracked.fetch && ! cubeCompare) {
        int nonBiasArgCount = 2;
        if (cracked.offset)
            ++nonBiasArgCount;
        if (cracked.grad)
            nonBiasArgCount += 2;
        if (cracked.lodClamp)
            ++nonBiasArgCount;
        if (sparse)
            ++nonBiasArgCount;

        if ((int)arguments.size() > nonBiasArgCount)
            bias = true;
    }

    // set the rest of the arguments

    params.coords = arguments[1];
    int extraArgs = 0;
    bool noImplicitLod = false;

    // sort out where Dref is coming from
    if (cubeCompare) {
        params.Dref = arguments[2];
        ++extraArgs;
    } else if (sampler.shadow && cracked.gather) {
        params.Dref = arguments[2];
        ++extraArgs;
    } else if (sampler.shadow) {
        std::vector<spv::Id> indexes;
        int comp;
        if (cracked.proj)
            comp = 2;  // "The resulting 3rd component of P in the shadow forms is used as Dref"
        else
            comp = builder.getNumComponents(params.coords) - 1;
        indexes.push_back(comp);
        params.Dref = builder.createCompositeExtract(params.coords, builder.getScalarTypeId(builder.getTypeId(params.coords)), indexes);
    }
    if (cracked.lod) {
        params.lod = arguments[2];
        ++extraArgs;
    } else if (glslangIntermediate->getStage() != EShLangFragment) {
        // we need to invent the default lod for an explicit lod instruction for a non-fragment stage
        noImplicitLod = true;
    }
    if (sampler.ms) {
        params.sample = arguments[2]; // For MS, "sample" should be specified
        ++extraArgs;
    }
    if (cracked.grad) {
        params.gradX = arguments[2 + extraArgs];
        params.gradY = arguments[3 + extraArgs];
        extraArgs += 2;
    }
    if (cracked.offset) {
        params.offset = arguments[2 + extraArgs];
        ++extraArgs;
    } else if (cracked.offsets) {
        params.offsets = arguments[2 + extraArgs];
        ++extraArgs;
    }
    if (cracked.lodClamp) {
        params.lodClamp = arguments[2 + extraArgs];
        ++extraArgs;
    }
    if (sparse) {
        params.texelOut = arguments[2 + extraArgs];
        ++extraArgs;
    }
    if (bias) {
        params.bias = arguments[2 + extraArgs];
        ++extraArgs;
    }
    if (cracked.gather && ! sampler.shadow) {
        // default component is 0, if missing, otherwise an argument
        if (2 + extraArgs < (int)arguments.size()) {
            params.comp = arguments[2 + extraArgs];
            ++extraArgs;
        } else {
            params.comp = builder.makeIntConstant(0);
        }
    }

    return builder.createTextureCall(precision, convertGlslangToSpvType(node->getType()), sparse, cracked.fetch, cracked.proj, cracked.gather, noImplicitLod, params);
}

spv::Id TGlslangToSpvTraverser::handleUserFunctionCall(const glslang::TIntermAggregate* node)
{
    // Grab the function's pointer from the previously created function
    spv::Function* function = functionMap[node->getName().c_str()];
    if (! function)
        return 0;

    const glslang::TIntermSequence& glslangArgs = node->getSequence();
    const glslang::TQualifierList& qualifiers = node->getQualifierList();

    //  See comments in makeFunctions() for details about the semantics for parameter passing.
    //
    // These imply we need a four step process:
    // 1. Evaluate the arguments
    // 2. Allocate and make copies of in, out, and inout arguments
    // 3. Make the call
    // 4. Copy back the results

    // 1. Evaluate the arguments
    std::vector<spv::Builder::AccessChain> lValues;
    std::vector<spv::Id> rValues;
    std::vector<const glslang::TType*> argTypes;
    for (int a = 0; a < (int)glslangArgs.size(); ++a) {
        // build l-value
        builder.clearAccessChain();
        glslangArgs[a]->traverse(this);
        argTypes.push_back(&glslangArgs[a]->getAsTyped()->getType());
        // keep outputs as l-values, evaluate input-only as r-values
        if (qualifiers[a] != glslang::EvqConstReadOnly) {
            // save l-value
            lValues.push_back(builder.getAccessChain());
        } else {
            // process r-value
            rValues.push_back(accessChainLoad(*argTypes.back()));
        }
    }

    // 2. Allocate space for anything needing a copy, and if it's "in" or "inout"
    // copy the original into that space.
    //
    // Also, build up the list of actual arguments to pass in for the call
    int lValueCount = 0;
    int rValueCount = 0;
    std::vector<spv::Id> spvArgs;
    for (int a = 0; a < (int)glslangArgs.size(); ++a) {
        spv::Id arg;
        if (qualifiers[a] != glslang::EvqConstReadOnly) {
            // need space to hold the copy
            const glslang::TType& paramType = glslangArgs[a]->getAsTyped()->getType();
            arg = builder.createVariable(spv::StorageClassFunction, convertGlslangToSpvType(paramType), "param");
            if (qualifiers[a] == glslang::EvqIn || qualifiers[a] == glslang::EvqInOut) {
                // need to copy the input into output space
                builder.setAccessChain(lValues[lValueCount]);
                spv::Id copy = accessChainLoad(*argTypes[a]);
                builder.createStore(copy, arg);
            }
            ++lValueCount;
        } else {
            arg = rValues[rValueCount];
            ++rValueCount;
        }
        spvArgs.push_back(arg);
    }

    // 3. Make the call.
    spv::Id result = builder.createFunctionCall(function, spvArgs);
    builder.setPrecision(result, TranslatePrecisionDecoration(node->getType()));

    // 4. Copy back out an "out" arguments.
    lValueCount = 0;
    for (int a = 0; a < (int)glslangArgs.size(); ++a) {
        if (qualifiers[a] != glslang::EvqConstReadOnly) {
            if (qualifiers[a] == glslang::EvqOut || qualifiers[a] == glslang::EvqInOut) {
                spv::Id copy = builder.createLoad(spvArgs[a]);
                builder.setAccessChain(lValues[lValueCount]);
                accessChainStore(glslangArgs[a]->getAsTyped()->getType(), copy);
            }
            ++lValueCount;
        }
    }

    return result;
}

// Translate AST operation to SPV operation, already having SPV-based operands/types.
spv::Id TGlslangToSpvTraverser::createBinaryOperation(glslang::TOperator op, spv::Decoration precision, 
                                                      spv::Id typeId, spv::Id left, spv::Id right,
                                                      glslang::TBasicType typeProxy, bool reduceComparison)
{
    bool isUnsigned = typeProxy == glslang::EbtUint || typeProxy == glslang::EbtUint64;
    bool isFloat = typeProxy == glslang::EbtFloat || typeProxy == glslang::EbtDouble;
    bool isBool = typeProxy == glslang::EbtBool;

    spv::Op binOp = spv::OpNop;
    bool needMatchingVectors = true;  // for non-matrix ops, would a scalar need to smear to match a vector?
    bool comparison = false;

    switch (op) {
    case glslang::EOpAdd:
    case glslang::EOpAddAssign:
        if (isFloat)
            binOp = spv::OpFAdd;
        else
            binOp = spv::OpIAdd;
        break;
    case glslang::EOpSub:
    case glslang::EOpSubAssign:
        if (isFloat)
            binOp = spv::OpFSub;
        else
            binOp = spv::OpISub;
        break;
    case glslang::EOpMul:
    case glslang::EOpMulAssign:
        if (isFloat)
            binOp = spv::OpFMul;
        else
            binOp = spv::OpIMul;
        break;
    case glslang::EOpVectorTimesScalar:
    case glslang::EOpVectorTimesScalarAssign:
        if (isFloat) {
            if (builder.isVector(right))
                std::swap(left, right);
            assert(builder.isScalar(right));
            needMatchingVectors = false;
            binOp = spv::OpVectorTimesScalar;
        } else
            binOp = spv::OpIMul;
        break;
    case glslang::EOpVectorTimesMatrix:
    case glslang::EOpVectorTimesMatrixAssign:
        binOp = spv::OpVectorTimesMatrix;
        break;
    case glslang::EOpMatrixTimesVector:
        binOp = spv::OpMatrixTimesVector;
        break;
    case glslang::EOpMatrixTimesScalar:
    case glslang::EOpMatrixTimesScalarAssign:
        binOp = spv::OpMatrixTimesScalar;
        break;
    case glslang::EOpMatrixTimesMatrix:
    case glslang::EOpMatrixTimesMatrixAssign:
        binOp = spv::OpMatrixTimesMatrix;
        break;
    case glslang::EOpOuterProduct:
        binOp = spv::OpOuterProduct;
        needMatchingVectors = false;
        break;

    case glslang::EOpDiv:
    case glslang::EOpDivAssign:
        if (isFloat)
            binOp = spv::OpFDiv;
        else if (isUnsigned)
            binOp = spv::OpUDiv;
        else
            binOp = spv::OpSDiv;
        break;
    case glslang::EOpMod:
    case glslang::EOpModAssign:
        if (isFloat)
            binOp = spv::OpFMod;
        else if (isUnsigned)
            binOp = spv::OpUMod;
        else
            binOp = spv::OpSMod;
        break;
    case glslang::EOpRightShift:
    case glslang::EOpRightShiftAssign:
        if (isUnsigned)
            binOp = spv::OpShiftRightLogical;
        else
            binOp = spv::OpShiftRightArithmetic;
        break;
    case glslang::EOpLeftShift:
    case glslang::EOpLeftShiftAssign:
        binOp = spv::OpShiftLeftLogical;
        break;
    case glslang::EOpAnd:
    case glslang::EOpAndAssign:
        binOp = spv::OpBitwiseAnd;
        break;
    case glslang::EOpLogicalAnd:
        needMatchingVectors = false;
        binOp = spv::OpLogicalAnd;
        break;
    case glslang::EOpInclusiveOr:
    case glslang::EOpInclusiveOrAssign:
        binOp = spv::OpBitwiseOr;
        break;
    case glslang::EOpLogicalOr:
        needMatchingVectors = false;
        binOp = spv::OpLogicalOr;
        break;
    case glslang::EOpExclusiveOr:
    case glslang::EOpExclusiveOrAssign:
        binOp = spv::OpBitwiseXor;
        break;
    case glslang::EOpLogicalXor:
        needMatchingVectors = false;
        binOp = spv::OpLogicalNotEqual;
        break;

    case glslang::EOpLessThan:
    case glslang::EOpGreaterThan:
    case glslang::EOpLessThanEqual:
    case glslang::EOpGreaterThanEqual:
    case glslang::EOpEqual:
    case glslang::EOpNotEqual:
    case glslang::EOpVectorEqual:
    case glslang::EOpVectorNotEqual:
        comparison = true;
        break;
    default:
        break;
    }

    // handle mapped binary operations (should be non-comparison)
    if (binOp != spv::OpNop) {
        assert(comparison == false);
        if (builder.isMatrix(left) || builder.isMatrix(right))
            return createBinaryMatrixOperation(binOp, precision, typeId, left, right);

        // No matrix involved; make both operands be the same number of components, if needed
        if (needMatchingVectors)
            builder.promoteScalar(precision, left, right);

        return builder.setPrecision(builder.createBinOp(binOp, typeId, left, right), precision);
    }

    if (! comparison)
        return 0;

    // Handle comparison instructions

    if (reduceComparison && (builder.isVector(left) || builder.isMatrix(left) || builder.isAggregate(left))) {
        assert(op == glslang::EOpEqual || op == glslang::EOpNotEqual);

        return builder.createCompositeCompare(precision, left, right, op == glslang::EOpEqual);
    }

    switch (op) {
    case glslang::EOpLessThan:
        if (isFloat)
            binOp = spv::OpFOrdLessThan;
        else if (isUnsigned)
            binOp = spv::OpULessThan;
        else
            binOp = spv::OpSLessThan;
        break;
    case glslang::EOpGreaterThan:
        if (isFloat)
            binOp = spv::OpFOrdGreaterThan;
        else if (isUnsigned)
            binOp = spv::OpUGreaterThan;
        else
            binOp = spv::OpSGreaterThan;
        break;
    case glslang::EOpLessThanEqual:
        if (isFloat)
            binOp = spv::OpFOrdLessThanEqual;
        else if (isUnsigned)
            binOp = spv::OpULessThanEqual;
        else
            binOp = spv::OpSLessThanEqual;
        break;
    case glslang::EOpGreaterThanEqual:
        if (isFloat)
            binOp = spv::OpFOrdGreaterThanEqual;
        else if (isUnsigned)
            binOp = spv::OpUGreaterThanEqual;
        else
            binOp = spv::OpSGreaterThanEqual;
        break;
    case glslang::EOpEqual:
    case glslang::EOpVectorEqual:
        if (isFloat)
            binOp = spv::OpFOrdEqual;
        else if (isBool)
            binOp = spv::OpLogicalEqual;
        else
            binOp = spv::OpIEqual;
        break;
    case glslang::EOpNotEqual:
    case glslang::EOpVectorNotEqual:
        if (isFloat)
            binOp = spv::OpFOrdNotEqual;
        else if (isBool)
            binOp = spv::OpLogicalNotEqual;
        else
            binOp = spv::OpINotEqual;
        break;
    default:
        break;
    }

    if (binOp != spv::OpNop)
        return builder.setPrecision(builder.createBinOp(binOp, typeId, left, right), precision);

    return 0;
}

//
// Translate AST matrix operation to SPV operation, already having SPV-based operands/types.
// These can be any of:
//
//   matrix * scalar
//   scalar * matrix
//   matrix * matrix     linear algebraic
//   matrix * vector
//   vector * matrix
//   matrix * matrix     componentwise
//   matrix op matrix    op in {+, -, /}
//   matrix op scalar    op in {+, -, /}
//   scalar op matrix    op in {+, -, /}
//
spv::Id TGlslangToSpvTraverser::createBinaryMatrixOperation(spv::Op op, spv::Decoration precision, spv::Id typeId, spv::Id left, spv::Id right)
{
    bool firstClass = true;

    // First, handle first-class matrix operations (* and matrix/scalar)
    switch (op) {
    case spv::OpFDiv:
        if (builder.isMatrix(left) && builder.isScalar(right)) {
            // turn matrix / scalar into a multiply...
            right = builder.createBinOp(spv::OpFDiv, builder.getTypeId(right), builder.makeFloatConstant(1.0F), right);
            op = spv::OpMatrixTimesScalar;
        } else
            firstClass = false;
        break;
    case spv::OpMatrixTimesScalar:
        if (builder.isMatrix(right))
            std::swap(left, right);
        assert(builder.isScalar(right));
        break;
    case spv::OpVectorTimesMatrix:
        assert(builder.isVector(left));
        assert(builder.isMatrix(right));
        break;
    case spv::OpMatrixTimesVector:
        assert(builder.isMatrix(left));
        assert(builder.isVector(right));
        break;
    case spv::OpMatrixTimesMatrix:
        assert(builder.isMatrix(left));
        assert(builder.isMatrix(right));
        break;
    default:
        firstClass = false;
        break;
    }

    if (firstClass)
        return builder.setPrecision(builder.createBinOp(op, typeId, left, right), precision);

    // Handle component-wise +, -, *, and / for all combinations of type.
    // The result type of all of them is the same type as the (a) matrix operand.
    // The algorithm is to:
    //   - break the matrix(es) into vectors
    //   - smear any scalar to a vector
    //   - do vector operations
    //   - make a matrix out the vector results
    switch (op) {
    case spv::OpFAdd:
    case spv::OpFSub:
    case spv::OpFDiv:
    case spv::OpFMul:
    {
        // one time set up...
        bool  leftMat = builder.isMatrix(left);
        bool rightMat = builder.isMatrix(right);
        unsigned int numCols = leftMat ? builder.getNumColumns(left) : builder.getNumColumns(right);
        int numRows = leftMat ? builder.getNumRows(left) : builder.getNumRows(right);
        spv::Id scalarType = builder.getScalarTypeId(typeId);
        spv::Id vecType = builder.makeVectorType(scalarType, numRows);
        std::vector<spv::Id> results;
        spv::Id smearVec = spv::NoResult;
        if (builder.isScalar(left))
            smearVec = builder.smearScalar(precision, left, vecType);
        else if (builder.isScalar(right))
            smearVec = builder.smearScalar(precision, right, vecType);

        // do each vector op
        for (unsigned int c = 0; c < numCols; ++c) {
            std::vector<unsigned int> indexes;
            indexes.push_back(c);
            spv::Id  leftVec =  leftMat ? builder.createCompositeExtract( left, vecType, indexes) : smearVec;
            spv::Id rightVec = rightMat ? builder.createCompositeExtract(right, vecType, indexes) : smearVec;
            results.push_back(builder.createBinOp(op, vecType, leftVec, rightVec));
            builder.setPrecision(results.back(), precision);
        }

        // put the pieces together
        return  builder.setPrecision(builder.createCompositeConstruct(typeId, results), precision);
    }
    default:
        assert(0);
        return spv::NoResult;
    }
}

spv::Id TGlslangToSpvTraverser::createUnaryOperation(glslang::TOperator op, spv::Decoration precision, spv::Id typeId, spv::Id operand, glslang::TBasicType typeProxy)
{
    spv::Op unaryOp = spv::OpNop;
    int libCall = -1;
    bool isUnsigned = typeProxy == glslang::EbtUint || typeProxy == glslang::EbtUint64;
    bool isFloat = typeProxy == glslang::EbtFloat || typeProxy == glslang::EbtDouble;

    switch (op) {
    case glslang::EOpNegative:
        if (isFloat) {
            unaryOp = spv::OpFNegate;
            if (builder.isMatrixType(typeId))
                return createUnaryMatrixOperation(unaryOp, precision, typeId, operand, typeProxy);
        } else
            unaryOp = spv::OpSNegate;
        break;

    case glslang::EOpLogicalNot:
    case glslang::EOpVectorLogicalNot:
        unaryOp = spv::OpLogicalNot;
        break;
    case glslang::EOpBitwiseNot:
        unaryOp = spv::OpNot;
        break;

    case glslang::EOpDeterminant:
        libCall = spv::GLSLstd450Determinant;
        break;
    case glslang::EOpMatrixInverse:
        libCall = spv::GLSLstd450MatrixInverse;
        break;
    case glslang::EOpTranspose:
        unaryOp = spv::OpTranspose;
        break;

    case glslang::EOpRadians:
        libCall = spv::GLSLstd450Radians;
        break;
    case glslang::EOpDegrees:
        libCall = spv::GLSLstd450Degrees;
        break;
    case glslang::EOpSin:
        libCall = spv::GLSLstd450Sin;
        break;
    case glslang::EOpCos:
        libCall = spv::GLSLstd450Cos;
        break;
    case glslang::EOpTan:
        libCall = spv::GLSLstd450Tan;
        break;
    case glslang::EOpAcos:
        libCall = spv::GLSLstd450Acos;
        break;
    case glslang::EOpAsin:
        libCall = spv::GLSLstd450Asin;
        break;
    case glslang::EOpAtan:
        libCall = spv::GLSLstd450Atan;
        break;

    case glslang::EOpAcosh:
        libCall = spv::GLSLstd450Acosh;
        break;
    case glslang::EOpAsinh:
        libCall = spv::GLSLstd450Asinh;
        break;
    case glslang::EOpAtanh:
        libCall = spv::GLSLstd450Atanh;
        break;
    case glslang::EOpTanh:
        libCall = spv::GLSLstd450Tanh;
        break;
    case glslang::EOpCosh:
        libCall = spv::GLSLstd450Cosh;
        break;
    case glslang::EOpSinh:
        libCall = spv::GLSLstd450Sinh;
        break;

    case glslang::EOpLength:
        libCall = spv::GLSLstd450Length;
        break;
    case glslang::EOpNormalize:
        libCall = spv::GLSLstd450Normalize;
        break;

    case glslang::EOpExp:
        libCall = spv::GLSLstd450Exp;
        break;
    case glslang::EOpLog:
        libCall = spv::GLSLstd450Log;
        break;
    case glslang::EOpExp2:
        libCall = spv::GLSLstd450Exp2;
        break;
    case glslang::EOpLog2:
        libCall = spv::GLSLstd450Log2;
        break;
    case glslang::EOpSqrt:
        libCall = spv::GLSLstd450Sqrt;
        break;
    case glslang::EOpInverseSqrt:
        libCall = spv::GLSLstd450InverseSqrt;
        break;

    case glslang::EOpFloor:
        libCall = spv::GLSLstd450Floor;
        break;
    case glslang::EOpTrunc:
        libCall = spv::GLSLstd450Trunc;
        break;
    case glslang::EOpRound:
        libCall = spv::GLSLstd450Round;
        break;
    case glslang::EOpRoundEven:
        libCall = spv::GLSLstd450RoundEven;
        break;
    case glslang::EOpCeil:
        libCall = spv::GLSLstd450Ceil;
        break;
    case glslang::EOpFract:
        libCall = spv::GLSLstd450Fract;
        break;

    case glslang::EOpIsNan:
        unaryOp = spv::OpIsNan;
        break;
    case glslang::EOpIsInf:
        unaryOp = spv::OpIsInf;
        break;

    case glslang::EOpFloatBitsToInt:
    case glslang::EOpFloatBitsToUint:
    case glslang::EOpIntBitsToFloat:
    case glslang::EOpUintBitsToFloat:
    case glslang::EOpDoubleBitsToInt64:
    case glslang::EOpDoubleBitsToUint64:
    case glslang::EOpInt64BitsToDouble:
    case glslang::EOpUint64BitsToDouble:
        unaryOp = spv::OpBitcast;
        break;

    case glslang::EOpPackSnorm2x16:
        libCall = spv::GLSLstd450PackSnorm2x16;
        break;
    case glslang::EOpUnpackSnorm2x16:
        libCall = spv::GLSLstd450UnpackSnorm2x16;
        break;
    case glslang::EOpPackUnorm2x16:
        libCall = spv::GLSLstd450PackUnorm2x16;
        break;
    case glslang::EOpUnpackUnorm2x16:
        libCall = spv::GLSLstd450UnpackUnorm2x16;
        break;
    case glslang::EOpPackHalf2x16:
        libCall = spv::GLSLstd450PackHalf2x16;
        break;
    case glslang::EOpUnpackHalf2x16:
        libCall = spv::GLSLstd450UnpackHalf2x16;
        break;
    case glslang::EOpPackSnorm4x8:
        libCall = spv::GLSLstd450PackSnorm4x8;
        break;
    case glslang::EOpUnpackSnorm4x8:
        libCall = spv::GLSLstd450UnpackSnorm4x8;
        break;
    case glslang::EOpPackUnorm4x8:
        libCall = spv::GLSLstd450PackUnorm4x8;
        break;
    case glslang::EOpUnpackUnorm4x8:
        libCall = spv::GLSLstd450UnpackUnorm4x8;
        break;
    case glslang::EOpPackDouble2x32:
        libCall = spv::GLSLstd450PackDouble2x32;
        break;
    case glslang::EOpUnpackDouble2x32:
        libCall = spv::GLSLstd450UnpackDouble2x32;
        break;

    case glslang::EOpPackInt2x32:
    case glslang::EOpUnpackInt2x32:
    case glslang::EOpPackUint2x32:
    case glslang::EOpUnpackUint2x32:
        logger->missingFunctionality("shader int64");
        libCall = spv::GLSLstd450Bad; // TODO: This is a placeholder.
        break;

    case glslang::EOpDPdx:
        unaryOp = spv::OpDPdx;
        break;
    case glslang::EOpDPdy:
        unaryOp = spv::OpDPdy;
        break;
    case glslang::EOpFwidth:
        unaryOp = spv::OpFwidth;
        break;
    case glslang::EOpDPdxFine:
        builder.addCapability(spv::CapabilityDerivativeControl);
        unaryOp = spv::OpDPdxFine;
        break;
    case glslang::EOpDPdyFine:
        builder.addCapability(spv::CapabilityDerivativeControl);
        unaryOp = spv::OpDPdyFine;
        break;
    case glslang::EOpFwidthFine:
        builder.addCapability(spv::CapabilityDerivativeControl);
        unaryOp = spv::OpFwidthFine;
        break;
    case glslang::EOpDPdxCoarse:
        builder.addCapability(spv::CapabilityDerivativeControl);
        unaryOp = spv::OpDPdxCoarse;
        break;
    case glslang::EOpDPdyCoarse:
        builder.addCapability(spv::CapabilityDerivativeControl);
        unaryOp = spv::OpDPdyCoarse;
        break;
    case glslang::EOpFwidthCoarse:
        builder.addCapability(spv::CapabilityDerivativeControl);
        unaryOp = spv::OpFwidthCoarse;
        break;
    case glslang::EOpInterpolateAtCentroid:
        builder.addCapability(spv::CapabilityInterpolationFunction);
        libCall = spv::GLSLstd450InterpolateAtCentroid;
        break;
    case glslang::EOpAny:
        unaryOp = spv::OpAny;
        break;
    case glslang::EOpAll:
        unaryOp = spv::OpAll;
        break;

    case glslang::EOpAbs:
        if (isFloat)
            libCall = spv::GLSLstd450FAbs;
        else
            libCall = spv::GLSLstd450SAbs;
        break;
    case glslang::EOpSign:
        if (isFloat)
            libCall = spv::GLSLstd450FSign;
        else
            libCall = spv::GLSLstd450SSign;
        break;

    case glslang::EOpAtomicCounterIncrement:
    case glslang::EOpAtomicCounterDecrement:
    case glslang::EOpAtomicCounter:
    {
        // Handle all of the atomics in one place, in createAtomicOperation()
        std::vector<spv::Id> operands;
        operands.push_back(operand);
        return createAtomicOperation(op, precision, typeId, operands, typeProxy);
    }

    case glslang::EOpBitFieldReverse:
        unaryOp = spv::OpBitReverse;
        break;
    case glslang::EOpBitCount:
        unaryOp = spv::OpBitCount;
        break;
    case glslang::EOpFindLSB:
        libCall = spv::GLSLstd450FindILsb;
        break;
    case glslang::EOpFindMSB:
        if (isUnsigned)
            libCall = spv::GLSLstd450FindUMsb;
        else
            libCall = spv::GLSLstd450FindSMsb;
        break;

<<<<<<< HEAD
    case glslang::EOpBallot:
    case glslang::EOpReadFirstInvocation:
        logger->missingFunctionality("shader ballot");
        libCall = spv::GLSLstd450Bad;
=======
    case glslang::EOpAnyInvocation:
        builder.addCapability(spv::CapabilityGroups);
        unaryOp = spv::OpGroupAny;
        break;
    case glslang::EOpAllInvocations:
        builder.addCapability(spv::CapabilityGroups);
        unaryOp = spv::OpGroupAll;
        break;
    case glslang::EOpAllInvocationsEqual:
        builder.addCapability(spv::CapabilityGroups);
>>>>>>> 338b185a
        break;

    default:
        return 0;
    }

    spv::Id id;
    if (libCall >= 0) {
        std::vector<spv::Id> args;
        args.push_back(operand);
        id = builder.createBuiltinCall(typeId, stdBuiltins, libCall, args);
    } else {
        if (op == glslang::EOpAnyInvocation || op == glslang::EOpAllInvocations || op == glslang::EOpAllInvocationsEqual) {
            std::vector<spv::Id> operands;
            operands.push_back(builder.makeUintConstant(spv::ScopeSubgroup));
            operands.push_back(operand);

            if (op == glslang::EOpAnyInvocation || op == glslang::EOpAllInvocations)
                id = builder.createOp(unaryOp, typeId, operands);
            else if (op == glslang::EOpAllInvocationsEqual) {
                spv::Id groupAll = builder.createOp(spv::OpGroupAll, typeId, operands);
                spv::Id groupAny = builder.createOp(spv::OpGroupAny, typeId, operands);

                id  = builder.createBinOp(spv::OpLogicalOr,
                                          typeId,
                                          groupAll,
                                          builder.createUnaryOp(spv::OpLogicalNot, typeId, groupAny));
            }
        }
        else
            id = builder.createUnaryOp(unaryOp, typeId, operand);
    }

    return builder.setPrecision(id, precision);
}

// Create a unary operation on a matrix
spv::Id TGlslangToSpvTraverser::createUnaryMatrixOperation(spv::Op op, spv::Decoration precision, spv::Id typeId, spv::Id operand, glslang::TBasicType /* typeProxy */)
{
    // Handle unary operations vector by vector.
    // The result type is the same type as the original type.
    // The algorithm is to:
    //   - break the matrix into vectors
    //   - apply the operation to each vector
    //   - make a matrix out the vector results

    // get the types sorted out
    int numCols = builder.getNumColumns(operand);
    int numRows = builder.getNumRows(operand);
    spv::Id scalarType = builder.getScalarTypeId(typeId);
    spv::Id vecType = builder.makeVectorType(scalarType, numRows);
    std::vector<spv::Id> results;

    // do each vector op
    for (int c = 0; c < numCols; ++c) {
        std::vector<unsigned int> indexes;
        indexes.push_back(c);
        spv::Id vec =  builder.createCompositeExtract(operand, vecType, indexes);
        results.push_back(builder.createUnaryOp(op, vecType, vec));
        builder.setPrecision(results.back(), precision);
    }

    // put the pieces together
    return builder.setPrecision(builder.createCompositeConstruct(typeId, results), precision);
}

spv::Id TGlslangToSpvTraverser::createConversion(glslang::TOperator op, spv::Decoration precision, spv::Id destType, spv::Id operand)
{
    spv::Op convOp = spv::OpNop;
    spv::Id zero = 0;
    spv::Id one = 0;
    spv::Id type = 0;

    int vectorSize = builder.isVectorType(destType) ? builder.getNumTypeComponents(destType) : 0;

    switch (op) {
    case glslang::EOpConvIntToBool:
    case glslang::EOpConvUintToBool:
    case glslang::EOpConvInt64ToBool:
    case glslang::EOpConvUint64ToBool:
        zero = (op == glslang::EOpConvInt64ToBool ||
                op == glslang::EOpConvUint64ToBool) ? builder.makeUint64Constant(0) : builder.makeUintConstant(0);
        zero = makeSmearedConstant(zero, vectorSize);
        return builder.createBinOp(spv::OpINotEqual, destType, operand, zero);

    case glslang::EOpConvFloatToBool:
        zero = builder.makeFloatConstant(0.0F);
        zero = makeSmearedConstant(zero, vectorSize);
        return builder.createBinOp(spv::OpFOrdNotEqual, destType, operand, zero);

    case glslang::EOpConvDoubleToBool:
        zero = builder.makeDoubleConstant(0.0);
        zero = makeSmearedConstant(zero, vectorSize);
        return builder.createBinOp(spv::OpFOrdNotEqual, destType, operand, zero);

    case glslang::EOpConvBoolToFloat:
        convOp = spv::OpSelect;
        zero = builder.makeFloatConstant(0.0);
        one  = builder.makeFloatConstant(1.0);
        break;
    case glslang::EOpConvBoolToDouble:
        convOp = spv::OpSelect;
        zero = builder.makeDoubleConstant(0.0);
        one  = builder.makeDoubleConstant(1.0);
        break;
    case glslang::EOpConvBoolToInt:
    case glslang::EOpConvBoolToInt64:
        zero = (op == glslang::EOpConvBoolToInt64) ? builder.makeInt64Constant(0) : builder.makeIntConstant(0);
        one  = (op == glslang::EOpConvBoolToInt64) ? builder.makeInt64Constant(1) : builder.makeIntConstant(1);
        convOp = spv::OpSelect;
        break;
    case glslang::EOpConvBoolToUint:
    case glslang::EOpConvBoolToUint64:
        zero = (op == glslang::EOpConvBoolToUint64) ? builder.makeUint64Constant(0) : builder.makeUintConstant(0);
        one  = (op == glslang::EOpConvBoolToUint64) ? builder.makeUint64Constant(1) : builder.makeUintConstant(1);
        convOp = spv::OpSelect;
        break;

    case glslang::EOpConvIntToFloat:
    case glslang::EOpConvIntToDouble:
    case glslang::EOpConvInt64ToFloat:
    case glslang::EOpConvInt64ToDouble:
        convOp = spv::OpConvertSToF;
        break;

    case glslang::EOpConvUintToFloat:
    case glslang::EOpConvUintToDouble:
    case glslang::EOpConvUint64ToFloat:
    case glslang::EOpConvUint64ToDouble:
        convOp = spv::OpConvertUToF;
        break;

    case glslang::EOpConvDoubleToFloat:
    case glslang::EOpConvFloatToDouble:
        convOp = spv::OpFConvert;
        break;

    case glslang::EOpConvFloatToInt:
    case glslang::EOpConvDoubleToInt:
    case glslang::EOpConvFloatToInt64:
    case glslang::EOpConvDoubleToInt64:
        convOp = spv::OpConvertFToS;
        break;

    case glslang::EOpConvUintToInt:
    case glslang::EOpConvIntToUint:
    case glslang::EOpConvUint64ToInt64:
    case glslang::EOpConvInt64ToUint64:
        if (builder.isInSpecConstCodeGenMode()) {
            // Build zero scalar or vector for OpIAdd.
            zero = (op == glslang::EOpConvUintToInt64 ||
                    op == glslang::EOpConvIntToUint64) ? builder.makeUint64Constant(0) : builder.makeUintConstant(0);
            zero = makeSmearedConstant(zero, vectorSize);
            // Use OpIAdd, instead of OpBitcast to do the conversion when
            // generating for OpSpecConstantOp instruction.
            return builder.createBinOp(spv::OpIAdd, destType, operand, zero);
        }
        // For normal run-time conversion instruction, use OpBitcast.
        convOp = spv::OpBitcast;
        break;

    case glslang::EOpConvFloatToUint:
    case glslang::EOpConvDoubleToUint:
    case glslang::EOpConvFloatToUint64:
    case glslang::EOpConvDoubleToUint64:
        convOp = spv::OpConvertFToU;
        break;

    case glslang::EOpConvIntToInt64:
    case glslang::EOpConvInt64ToInt:
        convOp = spv::OpSConvert;
        break;

    case glslang::EOpConvUintToUint64:
    case glslang::EOpConvUint64ToUint:
        convOp = spv::OpUConvert;
        break;

    case glslang::EOpConvIntToUint64:
    case glslang::EOpConvInt64ToUint:
    case glslang::EOpConvUint64ToInt:
    case glslang::EOpConvUintToInt64:
        // OpSConvert/OpUConvert + OpBitCast
        switch (op) {
        case glslang::EOpConvIntToUint64:
            convOp = spv::OpSConvert;
            type   = builder.makeIntType(64);
            break;
        case glslang::EOpConvInt64ToUint:
            convOp = spv::OpSConvert;
            type   = builder.makeIntType(32);
            break;
        case glslang::EOpConvUint64ToInt:
            convOp = spv::OpUConvert;
            type   = builder.makeUintType(32);
            break;
        case glslang::EOpConvUintToInt64:
            convOp = spv::OpUConvert;
            type   = builder.makeUintType(64);
            break;
        default:
            assert(0);
            break;
        }

        if (vectorSize > 0)
            type = builder.makeVectorType(type, vectorSize);

        operand = builder.createUnaryOp(convOp, type, operand);

        if (builder.isInSpecConstCodeGenMode()) {
            // Build zero scalar or vector for OpIAdd.
            zero = (op == glslang::EOpConvIntToUint64 ||
                    op == glslang::EOpConvUintToInt64) ? builder.makeUint64Constant(0) : builder.makeUintConstant(0);
            zero = makeSmearedConstant(zero, vectorSize);
            // Use OpIAdd, instead of OpBitcast to do the conversion when
            // generating for OpSpecConstantOp instruction.
            return builder.createBinOp(spv::OpIAdd, destType, operand, zero);
        }
        // For normal run-time conversion instruction, use OpBitcast.
        convOp = spv::OpBitcast;
        break;
    default:
        break;
    }

    spv::Id result = 0;
    if (convOp == spv::OpNop)
        return result;

    if (convOp == spv::OpSelect) {
        zero = makeSmearedConstant(zero, vectorSize);
        one  = makeSmearedConstant(one, vectorSize);
        result = builder.createTriOp(convOp, destType, operand, one, zero);
    } else
        result = builder.createUnaryOp(convOp, destType, operand);

    return builder.setPrecision(result, precision);
}

spv::Id TGlslangToSpvTraverser::makeSmearedConstant(spv::Id constant, int vectorSize)
{
    if (vectorSize == 0)
        return constant;

    spv::Id vectorTypeId = builder.makeVectorType(builder.getTypeId(constant), vectorSize);
    std::vector<spv::Id> components;
    for (int c = 0; c < vectorSize; ++c)
        components.push_back(constant);
    return builder.makeCompositeConstant(vectorTypeId, components);
}

// For glslang ops that map to SPV atomic opCodes
spv::Id TGlslangToSpvTraverser::createAtomicOperation(glslang::TOperator op, spv::Decoration /*precision*/, spv::Id typeId, std::vector<spv::Id>& operands, glslang::TBasicType typeProxy)
{
    spv::Op opCode = spv::OpNop;

    switch (op) {
    case glslang::EOpAtomicAdd:
    case glslang::EOpImageAtomicAdd:
        opCode = spv::OpAtomicIAdd;
        break;
    case glslang::EOpAtomicMin:
    case glslang::EOpImageAtomicMin:
        opCode = typeProxy == glslang::EbtUint ? spv::OpAtomicUMin : spv::OpAtomicSMin;
        break;
    case glslang::EOpAtomicMax:
    case glslang::EOpImageAtomicMax:
        opCode = typeProxy == glslang::EbtUint ? spv::OpAtomicUMax : spv::OpAtomicSMax;
        break;
    case glslang::EOpAtomicAnd:
    case glslang::EOpImageAtomicAnd:
        opCode = spv::OpAtomicAnd;
        break;
    case glslang::EOpAtomicOr:
    case glslang::EOpImageAtomicOr:
        opCode = spv::OpAtomicOr;
        break;
    case glslang::EOpAtomicXor:
    case glslang::EOpImageAtomicXor:
        opCode = spv::OpAtomicXor;
        break;
    case glslang::EOpAtomicExchange:
    case glslang::EOpImageAtomicExchange:
        opCode = spv::OpAtomicExchange;
        break;
    case glslang::EOpAtomicCompSwap:
    case glslang::EOpImageAtomicCompSwap:
        opCode = spv::OpAtomicCompareExchange;
        break;
    case glslang::EOpAtomicCounterIncrement:
        opCode = spv::OpAtomicIIncrement;
        break;
    case glslang::EOpAtomicCounterDecrement:
        opCode = spv::OpAtomicIDecrement;
        break;
    case glslang::EOpAtomicCounter:
        opCode = spv::OpAtomicLoad;
        break;
    default:
        assert(0);
        break;
    }

    // Sort out the operands
    //  - mapping from glslang -> SPV
    //  - there are extra SPV operands with no glslang source
    //  - compare-exchange swaps the value and comparator
    //  - compare-exchange has an extra memory semantics
    std::vector<spv::Id> spvAtomicOperands;  // hold the spv operands
    auto opIt = operands.begin();            // walk the glslang operands
    spvAtomicOperands.push_back(*(opIt++));
    spvAtomicOperands.push_back(builder.makeUintConstant(spv::ScopeDevice));     // TBD: what is the correct scope?
    spvAtomicOperands.push_back(builder.makeUintConstant(spv::MemorySemanticsMaskNone)); // TBD: what are the correct memory semantics?
    if (opCode == spv::OpAtomicCompareExchange) {
        // There are 2 memory semantics for compare-exchange. And the operand order of "comparator" and "new value" in GLSL
        // differs from that in SPIR-V. Hence, special processing is required.
        spvAtomicOperands.push_back(builder.makeUintConstant(spv::MemorySemanticsMaskNone));
        spvAtomicOperands.push_back(*(opIt + 1));
        spvAtomicOperands.push_back(*opIt);
        opIt += 2;
    }

    // Add the rest of the operands, skipping any that were dealt with above.
    for (; opIt != operands.end(); ++opIt)
        spvAtomicOperands.push_back(*opIt);

    return builder.createOp(opCode, typeId, spvAtomicOperands);
}

spv::Id TGlslangToSpvTraverser::createMiscOperation(glslang::TOperator op, spv::Decoration precision, spv::Id typeId, std::vector<spv::Id>& operands, glslang::TBasicType typeProxy)
{
    bool isUnsigned = typeProxy == glslang::EbtUint || typeProxy == glslang::EbtUint64;
    bool isFloat = typeProxy == glslang::EbtFloat || typeProxy == glslang::EbtDouble;

    spv::Op opCode = spv::OpNop;
    int libCall = -1;
    size_t consumedOperands = operands.size();
    spv::Id typeId0 = 0;
    if (consumedOperands > 0)
        typeId0 = builder.getTypeId(operands[0]);
    spv::Id frexpIntType = 0;

    switch (op) {
    case glslang::EOpMin:
        if (isFloat)
            libCall = spv::GLSLstd450FMin;
        else if (isUnsigned)
            libCall = spv::GLSLstd450UMin;
        else
            libCall = spv::GLSLstd450SMin;
        builder.promoteScalar(precision, operands.front(), operands.back());
        break;
    case glslang::EOpModf:
        libCall = spv::GLSLstd450Modf;
        break;
    case glslang::EOpMax:
        if (isFloat)
            libCall = spv::GLSLstd450FMax;
        else if (isUnsigned)
            libCall = spv::GLSLstd450UMax;
        else
            libCall = spv::GLSLstd450SMax;
        builder.promoteScalar(precision, operands.front(), operands.back());
        break;
    case glslang::EOpPow:
        libCall = spv::GLSLstd450Pow;
        break;
    case glslang::EOpDot:
        opCode = spv::OpDot;
        break;
    case glslang::EOpAtan:
        libCall = spv::GLSLstd450Atan2;
        break;

    case glslang::EOpClamp:
        if (isFloat)
            libCall = spv::GLSLstd450FClamp;
        else if (isUnsigned)
            libCall = spv::GLSLstd450UClamp;
        else
            libCall = spv::GLSLstd450SClamp;
        builder.promoteScalar(precision, operands.front(), operands[1]);
        builder.promoteScalar(precision, operands.front(), operands[2]);
        break;
    case glslang::EOpMix:
        if (! builder.isBoolType(builder.getScalarTypeId(builder.getTypeId(operands.back())))) {
            assert(isFloat);
            libCall = spv::GLSLstd450FMix;
        } else {
            opCode = spv::OpSelect;
            std::swap(operands.front(), operands.back());
        }
        builder.promoteScalar(precision, operands.front(), operands.back());
        break;
    case glslang::EOpStep:
        libCall = spv::GLSLstd450Step;
        builder.promoteScalar(precision, operands.front(), operands.back());
        break;
    case glslang::EOpSmoothStep:
        libCall = spv::GLSLstd450SmoothStep;
        builder.promoteScalar(precision, operands[0], operands[2]);
        builder.promoteScalar(precision, operands[1], operands[2]);
        break;

    case glslang::EOpDistance:
        libCall = spv::GLSLstd450Distance;
        break;
    case glslang::EOpCross:
        libCall = spv::GLSLstd450Cross;
        break;
    case glslang::EOpFaceForward:
        libCall = spv::GLSLstd450FaceForward;
        break;
    case glslang::EOpReflect:
        libCall = spv::GLSLstd450Reflect;
        break;
    case glslang::EOpRefract:
        libCall = spv::GLSLstd450Refract;
        break;
    case glslang::EOpInterpolateAtSample:
        builder.addCapability(spv::CapabilityInterpolationFunction);
        libCall = spv::GLSLstd450InterpolateAtSample;
        break;
    case glslang::EOpInterpolateAtOffset:
        builder.addCapability(spv::CapabilityInterpolationFunction);
        libCall = spv::GLSLstd450InterpolateAtOffset;
        break;
    case glslang::EOpAddCarry:
        opCode = spv::OpIAddCarry;
        typeId = builder.makeStructResultType(typeId0, typeId0);
        consumedOperands = 2;
        break;
    case glslang::EOpSubBorrow:
        opCode = spv::OpISubBorrow;
        typeId = builder.makeStructResultType(typeId0, typeId0);
        consumedOperands = 2;
        break;
    case glslang::EOpUMulExtended:
        opCode = spv::OpUMulExtended;
        typeId = builder.makeStructResultType(typeId0, typeId0);
        consumedOperands = 2;
        break;
    case glslang::EOpIMulExtended:
        opCode = spv::OpSMulExtended;
        typeId = builder.makeStructResultType(typeId0, typeId0);
        consumedOperands = 2;
        break;
    case glslang::EOpBitfieldExtract:
        if (isUnsigned)
            opCode = spv::OpBitFieldUExtract;
        else
            opCode = spv::OpBitFieldSExtract;
        break;
    case glslang::EOpBitfieldInsert:
        opCode = spv::OpBitFieldInsert;
        break;

    case glslang::EOpFma:
        libCall = spv::GLSLstd450Fma;
        break;
    case glslang::EOpFrexp:
        libCall = spv::GLSLstd450FrexpStruct;
        if (builder.getNumComponents(operands[0]) == 1)
            frexpIntType = builder.makeIntegerType(32, true);
        else
            frexpIntType = builder.makeVectorType(builder.makeIntegerType(32, true), builder.getNumComponents(operands[0]));
        typeId = builder.makeStructResultType(typeId0, frexpIntType);
        consumedOperands = 1;
        break;
    case glslang::EOpLdexp:
        libCall = spv::GLSLstd450Ldexp;
        break;

    case glslang::EOpReadInvocation:
        logger->missingFunctionality("shader ballot");
        libCall = spv::GLSLstd450Bad;
        break;

    default:
        return 0;
    }

    spv::Id id = 0;
    if (libCall >= 0) {
        // Use an extended instruction from the standard library.
        // Construct the call arguments, without modifying the original operands vector.
        // We might need the remaining arguments, e.g. in the EOpFrexp case.
        std::vector<spv::Id> callArguments(operands.begin(), operands.begin() + consumedOperands);
        id = builder.createBuiltinCall(typeId, stdBuiltins, libCall, callArguments);
    } else {
        switch (consumedOperands) {
        case 0:
            // should all be handled by visitAggregate and createNoArgOperation
            assert(0);
            return 0;
        case 1:
            // should all be handled by createUnaryOperation
            assert(0);
            return 0;
        case 2:
            id = builder.createBinOp(opCode, typeId, operands[0], operands[1]);
            break;
        default:
            // anything 3 or over doesn't have l-value operands, so all should be consumed
            assert(consumedOperands == operands.size());
            id = builder.createOp(opCode, typeId, operands);
            break;
        }
    }

    // Decode the return types that were structures
    switch (op) {
    case glslang::EOpAddCarry:
    case glslang::EOpSubBorrow:
        builder.createStore(builder.createCompositeExtract(id, typeId0, 1), operands[2]);
        id = builder.createCompositeExtract(id, typeId0, 0);
        break;
    case glslang::EOpUMulExtended:
    case glslang::EOpIMulExtended:
        builder.createStore(builder.createCompositeExtract(id, typeId0, 0), operands[3]);
        builder.createStore(builder.createCompositeExtract(id, typeId0, 1), operands[2]);
        break;
    case glslang::EOpFrexp:
        assert(operands.size() == 2);
        builder.createStore(builder.createCompositeExtract(id, frexpIntType, 1), operands[1]);
        id = builder.createCompositeExtract(id, typeId0, 0);
        break;
    default:
        break;
    }

    return builder.setPrecision(id, precision);
}

// Intrinsics with no arguments, no return value, and no precision.
spv::Id TGlslangToSpvTraverser::createNoArgOperation(glslang::TOperator op)
{
    // TODO: get the barrier operands correct

    switch (op) {
    case glslang::EOpEmitVertex:
        builder.createNoResultOp(spv::OpEmitVertex);
        return 0;
    case glslang::EOpEndPrimitive:
        builder.createNoResultOp(spv::OpEndPrimitive);
        return 0;
    case glslang::EOpBarrier:
        builder.createMemoryBarrier(spv::ScopeDevice, spv::MemorySemanticsAllMemory);
        builder.createControlBarrier(spv::ScopeDevice, spv::ScopeDevice, spv::MemorySemanticsMaskNone);
        return 0;
    case glslang::EOpMemoryBarrier:
        builder.createMemoryBarrier(spv::ScopeDevice, spv::MemorySemanticsAllMemory);
        return 0;
    case glslang::EOpMemoryBarrierAtomicCounter:
        builder.createMemoryBarrier(spv::ScopeDevice, spv::MemorySemanticsAtomicCounterMemoryMask);
        return 0;
    case glslang::EOpMemoryBarrierBuffer:
        builder.createMemoryBarrier(spv::ScopeDevice, spv::MemorySemanticsUniformMemoryMask);
        return 0;
    case glslang::EOpMemoryBarrierImage:
        builder.createMemoryBarrier(spv::ScopeDevice, spv::MemorySemanticsImageMemoryMask);
        return 0;
    case glslang::EOpMemoryBarrierShared:
        builder.createMemoryBarrier(spv::ScopeDevice, spv::MemorySemanticsWorkgroupMemoryMask);
        return 0;
    case glslang::EOpGroupMemoryBarrier:
        builder.createMemoryBarrier(spv::ScopeDevice, spv::MemorySemanticsCrossWorkgroupMemoryMask);
        return 0;
    default:
        logger->missingFunctionality("unknown operation with no arguments");
        return 0;
    }
}

spv::Id TGlslangToSpvTraverser::getSymbolId(const glslang::TIntermSymbol* symbol)
{
    auto iter = symbolValues.find(symbol->getId());
    spv::Id id;
    if (symbolValues.end() != iter) {
        id = iter->second;
        return id;
    }

    // it was not found, create it
    id = createSpvVariable(symbol);
    symbolValues[symbol->getId()] = id;

    if (! symbol->getType().isStruct()) {
        addDecoration(id, TranslatePrecisionDecoration(symbol->getType()));
        addDecoration(id, TranslateInterpolationDecoration(symbol->getType().getQualifier()));
        if (symbol->getType().getQualifier().hasSpecConstantId())
            addDecoration(id, spv::DecorationSpecId, symbol->getType().getQualifier().layoutSpecConstantId);
        if (symbol->getQualifier().hasLocation())
            builder.addDecoration(id, spv::DecorationLocation, symbol->getQualifier().layoutLocation);
        if (symbol->getQualifier().hasIndex())
            builder.addDecoration(id, spv::DecorationIndex, symbol->getQualifier().layoutIndex);
        if (symbol->getQualifier().hasComponent())
            builder.addDecoration(id, spv::DecorationComponent, symbol->getQualifier().layoutComponent);
        if (glslangIntermediate->getXfbMode()) {
            builder.addCapability(spv::CapabilityTransformFeedback);
            if (symbol->getQualifier().hasXfbStride())
                builder.addDecoration(id, spv::DecorationXfbStride, symbol->getQualifier().layoutXfbStride);
            if (symbol->getQualifier().hasXfbBuffer())
                builder.addDecoration(id, spv::DecorationXfbBuffer, symbol->getQualifier().layoutXfbBuffer);
            if (symbol->getQualifier().hasXfbOffset())
                builder.addDecoration(id, spv::DecorationOffset, symbol->getQualifier().layoutXfbOffset);
        }
    }

    addDecoration(id, TranslateInvariantDecoration(symbol->getType().getQualifier()));
    if (symbol->getQualifier().hasStream() && glslangIntermediate->isMultiStream()) {
        builder.addCapability(spv::CapabilityGeometryStreams);
        builder.addDecoration(id, spv::DecorationStream, symbol->getQualifier().layoutStream);
    }
    if (symbol->getQualifier().hasSet())
        builder.addDecoration(id, spv::DecorationDescriptorSet, symbol->getQualifier().layoutSet);
    else if (IsDescriptorResource(symbol->getType())) {
        // default to 0
        builder.addDecoration(id, spv::DecorationDescriptorSet, 0);
    }
    if (symbol->getQualifier().hasBinding())
        builder.addDecoration(id, spv::DecorationBinding, symbol->getQualifier().layoutBinding);
    if (symbol->getQualifier().hasAttachment())
        builder.addDecoration(id, spv::DecorationInputAttachmentIndex, symbol->getQualifier().layoutAttachment);
    if (glslangIntermediate->getXfbMode()) {
        builder.addCapability(spv::CapabilityTransformFeedback);
        if (symbol->getQualifier().hasXfbStride())
            builder.addDecoration(id, spv::DecorationXfbStride, symbol->getQualifier().layoutXfbStride);
        if (symbol->getQualifier().hasXfbBuffer())
            builder.addDecoration(id, spv::DecorationXfbBuffer, symbol->getQualifier().layoutXfbBuffer);
    }

    if (symbol->getType().isImage()) {
        std::vector<spv::Decoration> memory;
        TranslateMemoryDecoration(symbol->getType().getQualifier(), memory);
        for (unsigned int i = 0; i < memory.size(); ++i)
            addDecoration(id, memory[i]);
    }

    // built-in variable decorations
    spv::BuiltIn builtIn = TranslateBuiltInDecoration(symbol->getQualifier().builtIn);
    if (builtIn != spv::BadValue)
        addDecoration(id, spv::DecorationBuiltIn, (int)builtIn);

    return id;
}

// If 'dec' is valid, add no-operand decoration to an object
void TGlslangToSpvTraverser::addDecoration(spv::Id id, spv::Decoration dec)
{
    if (dec != spv::BadValue)
        builder.addDecoration(id, dec);
}

// If 'dec' is valid, add a one-operand decoration to an object
void TGlslangToSpvTraverser::addDecoration(spv::Id id, spv::Decoration dec, unsigned value)
{
    if (dec != spv::BadValue)
        builder.addDecoration(id, dec, value);
}

// If 'dec' is valid, add a no-operand decoration to a struct member
void TGlslangToSpvTraverser::addMemberDecoration(spv::Id id, int member, spv::Decoration dec)
{
    if (dec != spv::BadValue)
        builder.addMemberDecoration(id, (unsigned)member, dec);
}

// If 'dec' is valid, add a one-operand decoration to a struct member
void TGlslangToSpvTraverser::addMemberDecoration(spv::Id id, int member, spv::Decoration dec, unsigned value)
{
    if (dec != spv::BadValue)
        builder.addMemberDecoration(id, (unsigned)member, dec, value);
}

// Make a full tree of instructions to build a SPIR-V specialization constant,
// or regular constant if possible.
//
// TBD: this is not yet done, nor verified to be the best design, it does do the leaf symbols though
//
// Recursively walk the nodes.  The nodes form a tree whose leaves are
// regular constants, which themselves are trees that createSpvConstant()
// recursively walks.  So, this function walks the "top" of the tree:
//  - emit specialization constant-building instructions for specConstant
//  - when running into a non-spec-constant, switch to createSpvConstant()
spv::Id TGlslangToSpvTraverser::createSpvConstant(const glslang::TIntermTyped& node)
{
    assert(node.getQualifier().isConstant());

    // Handle front-end constants first (non-specialization constants).
    if (! node.getQualifier().specConstant) {
        // hand off to the non-spec-constant path
        assert(node.getAsConstantUnion() != nullptr || node.getAsSymbolNode() != nullptr);
        int nextConst = 0;
        return createSpvConstantFromConstUnionArray(node.getType(), node.getAsConstantUnion() ? node.getAsConstantUnion()->getConstArray() : node.getAsSymbolNode()->getConstArray(),
                                 nextConst, false);
    }

    // We now know we have a specialization constant to build

    // gl_WorkgroupSize is a special case until the front-end handles hierarchical specialization constants,
    // even then, it's specialization ids are handled by special case syntax in GLSL: layout(local_size_x = ...
    if (node.getType().getQualifier().builtIn == glslang::EbvWorkGroupSize) {
        std::vector<spv::Id> dimConstId;
        for (int dim = 0; dim < 3; ++dim) {
            bool specConst = (glslangIntermediate->getLocalSizeSpecId(dim) != glslang::TQualifier::layoutNotSet);
            dimConstId.push_back(builder.makeUintConstant(glslangIntermediate->getLocalSize(dim), specConst));
            if (specConst)
                addDecoration(dimConstId.back(), spv::DecorationSpecId, glslangIntermediate->getLocalSizeSpecId(dim));
        }
        return builder.makeCompositeConstant(builder.makeVectorType(builder.makeUintType(32), 3), dimConstId, true);
    }

    // An AST node labelled as specialization constant should be a symbol node.
    // Its initializer should either be a sub tree with constant nodes, or a constant union array.
    if (auto* sn = node.getAsSymbolNode()) {
        if (auto* sub_tree = sn->getConstSubtree()) {
            // Traverse the constant constructor sub tree like generating normal run-time instructions.
            // During the AST traversal, if the node is marked as 'specConstant', SpecConstantOpModeGuard
            // will set the builder into spec constant op instruction generating mode.
            sub_tree->traverse(this);
            return accessChainLoad(sub_tree->getType());
        } else if (auto* const_union_array = &sn->getConstArray()){
            int nextConst = 0;
            return createSpvConstantFromConstUnionArray(sn->getType(), *const_union_array, nextConst, true);
        }
    }

    // Neither a front-end constant node, nor a specialization constant node with constant union array or
    // constant sub tree as initializer.
    logger->missingFunctionality("Neither a front-end constant nor a spec constant.");
    exit(1);
    return spv::NoResult;
}

// Use 'consts' as the flattened glslang source of scalar constants to recursively
// build the aggregate SPIR-V constant.
//
// If there are not enough elements present in 'consts', 0 will be substituted;
// an empty 'consts' can be used to create a fully zeroed SPIR-V constant.
//
spv::Id TGlslangToSpvTraverser::createSpvConstantFromConstUnionArray(const glslang::TType& glslangType, const glslang::TConstUnionArray& consts, int& nextConst, bool specConstant)
{
    // vector of constants for SPIR-V
    std::vector<spv::Id> spvConsts;

    // Type is used for struct and array constants
    spv::Id typeId = convertGlslangToSpvType(glslangType);

    if (glslangType.isArray()) {
        glslang::TType elementType(glslangType, 0);
        for (int i = 0; i < glslangType.getOuterArraySize(); ++i)
            spvConsts.push_back(createSpvConstantFromConstUnionArray(elementType, consts, nextConst, false));
    } else if (glslangType.isMatrix()) {
        glslang::TType vectorType(glslangType, 0);
        for (int col = 0; col < glslangType.getMatrixCols(); ++col)
            spvConsts.push_back(createSpvConstantFromConstUnionArray(vectorType, consts, nextConst, false));
    } else if (glslangType.getStruct()) {
        glslang::TVector<glslang::TTypeLoc>::const_iterator iter;
        for (iter = glslangType.getStruct()->begin(); iter != glslangType.getStruct()->end(); ++iter)
            spvConsts.push_back(createSpvConstantFromConstUnionArray(*iter->type, consts, nextConst, false));
    } else if (glslangType.isVector()) {
        for (unsigned int i = 0; i < (unsigned int)glslangType.getVectorSize(); ++i) {
            bool zero = nextConst >= consts.size();
            switch (glslangType.getBasicType()) {
            case glslang::EbtInt:
                spvConsts.push_back(builder.makeIntConstant(zero ? 0 : consts[nextConst].getIConst()));
                break;
            case glslang::EbtUint:
                spvConsts.push_back(builder.makeUintConstant(zero ? 0 : consts[nextConst].getUConst()));
                break;
            case glslang::EbtInt64:
                spvConsts.push_back(builder.makeInt64Constant(zero ? 0 : consts[nextConst].getI64Const()));
                break;
            case glslang::EbtUint64:
                spvConsts.push_back(builder.makeUint64Constant(zero ? 0 : consts[nextConst].getU64Const()));
                break;
            case glslang::EbtFloat:
                spvConsts.push_back(builder.makeFloatConstant(zero ? 0.0F : (float)consts[nextConst].getDConst()));
                break;
            case glslang::EbtDouble:
                spvConsts.push_back(builder.makeDoubleConstant(zero ? 0.0 : consts[nextConst].getDConst()));
                break;
            case glslang::EbtBool:
                spvConsts.push_back(builder.makeBoolConstant(zero ? false : consts[nextConst].getBConst()));
                break;
            default:
                assert(0);
                break;
            }
            ++nextConst;
        }
    } else {
        // we have a non-aggregate (scalar) constant
        bool zero = nextConst >= consts.size();
        spv::Id scalar = 0;
        switch (glslangType.getBasicType()) {
        case glslang::EbtInt:
            scalar = builder.makeIntConstant(zero ? 0 : consts[nextConst].getIConst(), specConstant);
            break;
        case glslang::EbtUint:
            scalar = builder.makeUintConstant(zero ? 0 : consts[nextConst].getUConst(), specConstant);
            break;
        case glslang::EbtInt64:
            scalar = builder.makeInt64Constant(zero ? 0 : consts[nextConst].getI64Const(), specConstant);
            break;
        case glslang::EbtUint64:
            scalar = builder.makeUint64Constant(zero ? 0 : consts[nextConst].getU64Const(), specConstant);
            break;
        case glslang::EbtFloat:
            scalar = builder.makeFloatConstant(zero ? 0.0F : (float)consts[nextConst].getDConst(), specConstant);
            break;
        case glslang::EbtDouble:
            scalar = builder.makeDoubleConstant(zero ? 0.0 : consts[nextConst].getDConst(), specConstant);
            break;
        case glslang::EbtBool:
            scalar = builder.makeBoolConstant(zero ? false : consts[nextConst].getBConst(), specConstant);
            break;
        default:
            assert(0);
            break;
        }
        ++nextConst;
        return scalar;
    }

    return builder.makeCompositeConstant(typeId, spvConsts);
}

// Return true if the node is a constant or symbol whose reading has no
// non-trivial observable cost or effect.
bool TGlslangToSpvTraverser::isTrivialLeaf(const glslang::TIntermTyped* node)
{
    // don't know what this is
    if (node == nullptr)
        return false;

    // a constant is safe
    if (node->getAsConstantUnion() != nullptr)
        return true;

    // not a symbol means non-trivial
    if (node->getAsSymbolNode() == nullptr)
        return false;

    // a symbol, depends on what's being read
    switch (node->getType().getQualifier().storage) {
    case glslang::EvqTemporary:
    case glslang::EvqGlobal:
    case glslang::EvqIn:
    case glslang::EvqInOut:
    case glslang::EvqConst:
    case glslang::EvqConstReadOnly:
    case glslang::EvqUniform:
        return true;
    default:
        return false;
    }
} 

// A node is trivial if it is a single operation with no side effects.
// Error on the side of saying non-trivial.
// Return true if trivial.
bool TGlslangToSpvTraverser::isTrivial(const glslang::TIntermTyped* node)
{
    if (node == nullptr)
        return false;

    // symbols and constants are trivial
    if (isTrivialLeaf(node))
        return true;

    // otherwise, it needs to be a simple operation or one or two leaf nodes

    // not a simple operation
    const glslang::TIntermBinary* binaryNode = node->getAsBinaryNode();
    const glslang::TIntermUnary* unaryNode = node->getAsUnaryNode();
    if (binaryNode == nullptr && unaryNode == nullptr)
        return false;

    // not on leaf nodes
    if (binaryNode && (! isTrivialLeaf(binaryNode->getLeft()) || ! isTrivialLeaf(binaryNode->getRight())))
        return false;

    if (unaryNode && ! isTrivialLeaf(unaryNode->getOperand())) {
        return false;
    }

    switch (node->getAsOperator()->getOp()) {
    case glslang::EOpLogicalNot:
    case glslang::EOpConvIntToBool:
    case glslang::EOpConvUintToBool:
    case glslang::EOpConvFloatToBool:
    case glslang::EOpConvDoubleToBool:
    case glslang::EOpEqual:
    case glslang::EOpNotEqual:
    case glslang::EOpLessThan:
    case glslang::EOpGreaterThan:
    case glslang::EOpLessThanEqual:
    case glslang::EOpGreaterThanEqual:
    case glslang::EOpIndexDirect:
    case glslang::EOpIndexDirectStruct:
    case glslang::EOpLogicalXor:
    case glslang::EOpAny:
    case glslang::EOpAll:
        return true;
    default:
        return false;
    }
}

// Emit short-circuiting code, where 'right' is never evaluated unless
// the left side is true (for &&) or false (for ||).
spv::Id TGlslangToSpvTraverser::createShortCircuit(glslang::TOperator op, glslang::TIntermTyped& left, glslang::TIntermTyped& right)
{
    spv::Id boolTypeId = builder.makeBoolType();

    // emit left operand
    builder.clearAccessChain();
    left.traverse(this);
    spv::Id leftId = accessChainLoad(left.getType());

    // Operands to accumulate OpPhi operands
    std::vector<spv::Id> phiOperands;
    // accumulate left operand's phi information
    phiOperands.push_back(leftId);
    phiOperands.push_back(builder.getBuildPoint()->getId());

    // Make the two kinds of operation symmetric with a "!"
    //   || => emit "if (! left) result = right"
    //   && => emit "if (  left) result = right"
    //
    // TODO: this runtime "not" for || could be avoided by adding functionality
    // to 'builder' to have an "else" without an "then"
    if (op == glslang::EOpLogicalOr)
        leftId = builder.createUnaryOp(spv::OpLogicalNot, boolTypeId, leftId);

    // make an "if" based on the left value
    spv::Builder::If ifBuilder(leftId, builder);

    // emit right operand as the "then" part of the "if"
    builder.clearAccessChain();
    right.traverse(this);
    spv::Id rightId = accessChainLoad(right.getType());

    // accumulate left operand's phi information
    phiOperands.push_back(rightId);
    phiOperands.push_back(builder.getBuildPoint()->getId());

    // finish the "if"
    ifBuilder.makeEndIf();

    // phi together the two results
    return builder.createOp(spv::OpPhi, boolTypeId, phiOperands);
}

};  // end anonymous namespace

namespace glslang {

void GetSpirvVersion(std::string& version)
{
    const int bufSize = 100;
    char buf[bufSize];
    snprintf(buf, bufSize, "0x%08x, Revision %d", spv::Version, spv::Revision);
    version = buf;
}

// Write SPIR-V out to a binary file
void OutputSpv(const std::vector<unsigned int>& spirv, const char* baseName)
{
    std::ofstream out;
    out.open(baseName, std::ios::binary | std::ios::out);
    for (int i = 0; i < (int)spirv.size(); ++i) {
        unsigned int word = spirv[i];
        out.write((const char*)&word, 4);
    }
    out.close();
}

//
// Set up the glslang traversal
//
void GlslangToSpv(const glslang::TIntermediate& intermediate, std::vector<unsigned int>& spirv)
{
    spv::SpvBuildLogger logger;
    GlslangToSpv(intermediate, spirv, &logger);
}

void GlslangToSpv(const glslang::TIntermediate& intermediate, std::vector<unsigned int>& spirv, spv::SpvBuildLogger* logger)
{
    TIntermNode* root = intermediate.getTreeRoot();

    if (root == 0)
        return;

    glslang::GetThreadPoolAllocator().push();

    TGlslangToSpvTraverser it(&intermediate, logger);

    root->traverse(&it);

    it.dumpSpv(spirv);

    glslang::GetThreadPoolAllocator().pop();
}

}; // end namespace glslang<|MERGE_RESOLUTION|>--- conflicted
+++ resolved
@@ -3246,12 +3246,12 @@
             libCall = spv::GLSLstd450FindSMsb;
         break;
 
-<<<<<<< HEAD
     case glslang::EOpBallot:
     case glslang::EOpReadFirstInvocation:
         logger->missingFunctionality("shader ballot");
         libCall = spv::GLSLstd450Bad;
-=======
+        break;
+
     case glslang::EOpAnyInvocation:
         builder.addCapability(spv::CapabilityGroups);
         unaryOp = spv::OpGroupAny;
@@ -3262,7 +3262,6 @@
         break;
     case glslang::EOpAllInvocationsEqual:
         builder.addCapability(spv::CapabilityGroups);
->>>>>>> 338b185a
         break;
 
     default:
