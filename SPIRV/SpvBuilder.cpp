//
//Copyright (C) 2014 LunarG, Inc.
//
//All rights reserved.
//
//Redistribution and use in source and binary forms, with or without
//modification, are permitted provided that the following conditions
//are met:
//
//    Redistributions of source code must retain the above copyright
//    notice, this list of conditions and the following disclaimer.
//
//    Redistributions in binary form must reproduce the above
//    copyright notice, this list of conditions and the following
//    disclaimer in the documentation and/or other materials provided
//    with the distribution.
//
//    Neither the name of 3Dlabs Inc. Ltd. nor the names of its
//    contributors may be used to endorse or promote products derived
//    from this software without specific prior written permission.
//
//THIS SOFTWARE IS PROVIDED BY THE COPYRIGHT HOLDERS AND CONTRIBUTORS
//"AS IS" AND ANY EXPRESS OR IMPLIED WARRANTIES, INCLUDING, BUT NOT
//LIMITED TO, THE IMPLIED WARRANTIES OF MERCHANTABILITY AND FITNESS
//FOR A PARTICULAR PURPOSE ARE DISCLAIMED. IN NO EVENT SHALL THE
//COPYRIGHT HOLDERS OR CONTRIBUTORS BE LIABLE FOR ANY DIRECT, INDIRECT,
//INCIDENTAL, SPECIAL, EXEMPLARY, OR CONSEQUENTIAL DAMAGES (INCLUDING,
//BUT NOT LIMITED TO, PROCUREMENT OF SUBSTITUTE GOODS OR SERVICES;
//LOSS OF USE, DATA, OR PROFITS; OR BUSINESS INTERRUPTION) HOWEVER
//CAUSED AND ON ANY THEORY OF LIABILITY, WHETHER IN CONTRACT, STRICT
//LIABILITY, OR TORT (INCLUDING NEGLIGENCE OR OTHERWISE) ARISING IN
//ANY WAY OUT OF THE USE OF THIS SOFTWARE, EVEN IF ADVISED OF THE
//POSSIBILITY OF SUCH DAMAGE.

//
// Author: John Kessenich, LunarG
//

//
// Helper for making SPIR-V IR.  Generally, this is documented in the header
// SpvBuilder.h.
//

#include <assert.h>
#include <stdio.h>
#include <stdlib.h>

#include <unordered_set>

#include "SpvBuilder.h"

#ifndef _WIN32
    #include <cstdio>
#endif

namespace spv {

Builder::Builder(unsigned int magicNumber) :
    source(SourceLanguageUnknown),
    sourceVersion(0),
    addressModel(AddressingModelLogical),
    memoryModel(MemoryModelGLSL450),
    builderNumber(magicNumber),
    buildPoint(0),
    uniqueId(0),
    mainFunction(0)
{
    clearAccessChain();
}

Builder::~Builder()
{
}

Id Builder::import(const char* name)
{
    Instruction* import = new Instruction(getUniqueId(), NoType, OpExtInstImport);
    import->addStringOperand(name);
    
    imports.push_back(std::unique_ptr<Instruction>(import));
    return import->getResultId();
}

// For creating new groupedTypes (will return old type if the requested one was already made).
Id Builder::makeVoidType()
{
    Instruction* type;
    if (groupedTypes[OpTypeVoid].size() == 0) {
        type = new Instruction(getUniqueId(), NoType, OpTypeVoid);
        groupedTypes[OpTypeVoid].push_back(type);
        constantsTypesGlobals.push_back(std::unique_ptr<Instruction>(type));
        module.mapInstruction(type);
    } else
        type = groupedTypes[OpTypeVoid].back();

    return type->getResultId();
}

Id Builder::makeBoolType()
{
    Instruction* type;
    if (groupedTypes[OpTypeBool].size() == 0) {
        type = new Instruction(getUniqueId(), NoType, OpTypeBool);
        groupedTypes[OpTypeBool].push_back(type);
        constantsTypesGlobals.push_back(std::unique_ptr<Instruction>(type));
        module.mapInstruction(type);
    } else
        type = groupedTypes[OpTypeBool].back();

    return type->getResultId();
}

Id Builder::makeSamplerType()
{
    Instruction* type;
    if (groupedTypes[OpTypeSampler].size() == 0) {
        type = new Instruction(getUniqueId(), NoType, OpTypeSampler);
        groupedTypes[OpTypeSampler].push_back(type);
        constantsTypesGlobals.push_back(std::unique_ptr<Instruction>(type));
        module.mapInstruction(type);
    } else
        type = groupedTypes[OpTypeSampler].back();

    return type->getResultId();
}

Id Builder::makePointer(StorageClass storageClass, Id pointee)
{
    // try to find it
    Instruction* type;
    for (int t = 0; t < (int)groupedTypes[OpTypePointer].size(); ++t) {
        type = groupedTypes[OpTypePointer][t];
        if (type->getImmediateOperand(0) == (unsigned)storageClass &&
            type->getIdOperand(1) == pointee)
            return type->getResultId();
    }

    // not found, make it
    type = new Instruction(getUniqueId(), NoType, OpTypePointer);
    type->addImmediateOperand(storageClass);
    type->addIdOperand(pointee);
    groupedTypes[OpTypePointer].push_back(type);
    constantsTypesGlobals.push_back(std::unique_ptr<Instruction>(type));
    module.mapInstruction(type);

    return type->getResultId();
}

Id Builder::makeIntegerType(int width, bool hasSign)
{
    // try to find it
    Instruction* type;
    for (int t = 0; t < (int)groupedTypes[OpTypeInt].size(); ++t) {
        type = groupedTypes[OpTypeInt][t];
        if (type->getImmediateOperand(0) == (unsigned)width &&
            type->getImmediateOperand(1) == (hasSign ? 1u : 0u))
            return type->getResultId();
    }

    // not found, make it
    type = new Instruction(getUniqueId(), NoType, OpTypeInt);
    type->addImmediateOperand(width);
    type->addImmediateOperand(hasSign ? 1 : 0);
    groupedTypes[OpTypeInt].push_back(type);
    constantsTypesGlobals.push_back(std::unique_ptr<Instruction>(type));
    module.mapInstruction(type);

    return type->getResultId();
}

Id Builder::makeFloatType(int width)
{
    // try to find it
    Instruction* type;
    for (int t = 0; t < (int)groupedTypes[OpTypeFloat].size(); ++t) {
        type = groupedTypes[OpTypeFloat][t];
        if (type->getImmediateOperand(0) == (unsigned)width)
            return type->getResultId();
    }

    // not found, make it
    type = new Instruction(getUniqueId(), NoType, OpTypeFloat);
    type->addImmediateOperand(width);
    groupedTypes[OpTypeFloat].push_back(type);
    constantsTypesGlobals.push_back(std::unique_ptr<Instruction>(type));
    module.mapInstruction(type);

    return type->getResultId();
}

// Make a struct without checking for duplication.
// See makeStructResultType() for non-decorated structs
// needed as the result of some instructions, which does
// check for duplicates.
Id Builder::makeStructType(std::vector<Id>& members, const char* name)
{
    // Don't look for previous one, because in the general case,
    // structs can be duplicated except for decorations.

    // not found, make it
    Instruction* type = new Instruction(getUniqueId(), NoType, OpTypeStruct);
    for (int op = 0; op < (int)members.size(); ++op)
        type->addIdOperand(members[op]);
    groupedTypes[OpTypeStruct].push_back(type);
    constantsTypesGlobals.push_back(std::unique_ptr<Instruction>(type));
    module.mapInstruction(type);
    addName(type->getResultId(), name);

    return type->getResultId();
}

// Make a struct for the simple results of several instructions,
// checking for duplication.
Id Builder::makeStructResultType(Id type0, Id type1)
{
    // try to find it
    Instruction* type;
    for (int t = 0; t < (int)groupedTypes[OpTypeStruct].size(); ++t) {
        type = groupedTypes[OpTypeStruct][t];
        if (type->getNumOperands() != 2)
            continue;
        if (type->getIdOperand(0) != type0 || 
            type->getIdOperand(1) != type1)
            continue;
        return type->getResultId();
    }

    // not found, make it
    std::vector<spv::Id> members;
    members.push_back(type0);
    members.push_back(type1);

    return makeStructType(members, "ResType");
}

Id Builder::makeVectorType(Id component, int size)
{
    // try to find it
    Instruction* type;
    for (int t = 0; t < (int)groupedTypes[OpTypeVector].size(); ++t) {
        type = groupedTypes[OpTypeVector][t];
        if (type->getIdOperand(0) == component &&
            type->getImmediateOperand(1) == (unsigned)size)
            return type->getResultId();
    }

    // not found, make it
    type = new Instruction(getUniqueId(), NoType, OpTypeVector);
    type->addIdOperand(component);
    type->addImmediateOperand(size);
    groupedTypes[OpTypeVector].push_back(type);
    constantsTypesGlobals.push_back(std::unique_ptr<Instruction>(type));
    module.mapInstruction(type);

    return type->getResultId();
}

Id Builder::makeMatrixType(Id component, int cols, int rows)
{
    assert(cols <= maxMatrixSize && rows <= maxMatrixSize);

    Id column = makeVectorType(component, rows);

    // try to find it
    Instruction* type;
    for (int t = 0; t < (int)groupedTypes[OpTypeMatrix].size(); ++t) {
        type = groupedTypes[OpTypeMatrix][t];
        if (type->getIdOperand(0) == column &&
            type->getImmediateOperand(1) == (unsigned)cols)
            return type->getResultId();
    }

    // not found, make it
    type = new Instruction(getUniqueId(), NoType, OpTypeMatrix);
    type->addIdOperand(column);
    type->addImmediateOperand(cols);
    groupedTypes[OpTypeMatrix].push_back(type);
    constantsTypesGlobals.push_back(std::unique_ptr<Instruction>(type));
    module.mapInstruction(type);

    return type->getResultId();
}

// TODO: performance: track arrays per stride
// If a stride is supplied (non-zero) make an array.
// If no stride (0), reuse previous array types.
Id Builder::makeArrayType(Id element, unsigned size, int stride)
{
    // First, we need a constant instruction for the size
    Id sizeId = makeUintConstant(size);

    Instruction* type;
    if (stride == 0) {
        // try to find existing type
        for (int t = 0; t < (int)groupedTypes[OpTypeArray].size(); ++t) {
            type = groupedTypes[OpTypeArray][t];
            if (type->getIdOperand(0) == element &&
                type->getIdOperand(1) == sizeId)
                return type->getResultId();
        }
    }

    // not found, make it
    type = new Instruction(getUniqueId(), NoType, OpTypeArray);
    type->addIdOperand(element);
    type->addIdOperand(sizeId);
    groupedTypes[OpTypeArray].push_back(type);
    constantsTypesGlobals.push_back(std::unique_ptr<Instruction>(type));
    module.mapInstruction(type);

    return type->getResultId();
}

Id Builder::makeRuntimeArray(Id element)
{
    Instruction* type = new Instruction(getUniqueId(), NoType, OpTypeRuntimeArray);
    type->addIdOperand(element);
    constantsTypesGlobals.push_back(std::unique_ptr<Instruction>(type));
    module.mapInstruction(type);

    return type->getResultId();
}

Id Builder::makeFunctionType(Id returnType, std::vector<Id>& paramTypes)
{
    // try to find it
    Instruction* type;
    for (int t = 0; t < (int)groupedTypes[OpTypeFunction].size(); ++t) {
        type = groupedTypes[OpTypeFunction][t];
        if (type->getIdOperand(0) != returnType || (int)paramTypes.size() != type->getNumOperands() - 1)
            continue;
        bool mismatch = false;
        for (int p = 0; p < (int)paramTypes.size(); ++p) {
            if (paramTypes[p] != type->getIdOperand(p + 1)) {
                mismatch = true;
                break;
            }
        }
        if (! mismatch)
            return type->getResultId();
    }

    // not found, make it
    type = new Instruction(getUniqueId(), NoType, OpTypeFunction);
    type->addIdOperand(returnType);
    for (int p = 0; p < (int)paramTypes.size(); ++p)
        type->addIdOperand(paramTypes[p]);
    groupedTypes[OpTypeFunction].push_back(type);
    constantsTypesGlobals.push_back(std::unique_ptr<Instruction>(type));
    module.mapInstruction(type);

    return type->getResultId();
}

Id Builder::makeImageType(Id sampledType, Dim dim, bool depth, bool arrayed, bool ms, unsigned sampled, ImageFormat format)
{
    // try to find it
    Instruction* type;
    for (int t = 0; t < (int)groupedTypes[OpTypeImage].size(); ++t) {
        type = groupedTypes[OpTypeImage][t];
        if (type->getIdOperand(0) == sampledType &&
            type->getImmediateOperand(1) == (unsigned int)dim &&
            type->getImmediateOperand(2) == (  depth ? 1u : 0u) &&
            type->getImmediateOperand(3) == (arrayed ? 1u : 0u) &&
            type->getImmediateOperand(4) == (     ms ? 1u : 0u) &&
            type->getImmediateOperand(5) == sampled &&
            type->getImmediateOperand(6) == (unsigned int)format)
            return type->getResultId();
    }

    // not found, make it
    type = new Instruction(getUniqueId(), NoType, OpTypeImage);
    type->addIdOperand(sampledType);
    type->addImmediateOperand(   dim);
    type->addImmediateOperand(  depth ? 1 : 0);
    type->addImmediateOperand(arrayed ? 1 : 0);
    type->addImmediateOperand(     ms ? 1 : 0);
    type->addImmediateOperand(sampled);
    type->addImmediateOperand((unsigned int)format);

    groupedTypes[OpTypeImage].push_back(type);
    constantsTypesGlobals.push_back(std::unique_ptr<Instruction>(type));
    module.mapInstruction(type);

    return type->getResultId();
}

Id Builder::makeSampledImageType(Id imageType)
{
    // try to find it
    Instruction* type;
    for (int t = 0; t < (int)groupedTypes[OpTypeSampledImage].size(); ++t) {
        type = groupedTypes[OpTypeSampledImage][t];
        if (type->getIdOperand(0) == imageType)
            return type->getResultId();
    }

    // not found, make it
    type = new Instruction(getUniqueId(), NoType, OpTypeSampledImage);
    type->addIdOperand(imageType);

    groupedTypes[OpTypeSampledImage].push_back(type);
    constantsTypesGlobals.push_back(std::unique_ptr<Instruction>(type));
    module.mapInstruction(type);

    return type->getResultId();
}

Id Builder::getDerefTypeId(Id resultId) const
{
    Id typeId = getTypeId(resultId);
    assert(isPointerType(typeId));

    return module.getInstruction(typeId)->getImmediateOperand(1);
}

Op Builder::getMostBasicTypeClass(Id typeId) const
{
    Instruction* instr = module.getInstruction(typeId);

    Op typeClass = instr->getOpCode();
    switch (typeClass)
    {
    case OpTypeVoid:
    case OpTypeBool:
    case OpTypeInt:
    case OpTypeFloat:
    case OpTypeStruct:
        return typeClass;
    case OpTypeVector:
    case OpTypeMatrix:
    case OpTypeArray:
    case OpTypeRuntimeArray:
        return getMostBasicTypeClass(instr->getIdOperand(0));
    case OpTypePointer:
        return getMostBasicTypeClass(instr->getIdOperand(1));
    default:
        assert(0);
        return OpTypeFloat;
    }
}

int Builder::getNumTypeConstituents(Id typeId) const
{
    Instruction* instr = module.getInstruction(typeId);

    switch (instr->getOpCode())
    {
    case OpTypeBool:
    case OpTypeInt:
    case OpTypeFloat:
        return 1;
    case OpTypeVector:
    case OpTypeMatrix:
    case OpTypeArray:
        return instr->getImmediateOperand(1);
    case OpTypeStruct:
        return instr->getNumOperands();
    default:
        assert(0);
        return 1;
    }
}

// Return the lowest-level type of scalar that an homogeneous composite is made out of.
// Typically, this is just to find out if something is made out of ints or floats.
// However, it includes returning a structure, if say, it is an array of structure.
Id Builder::getScalarTypeId(Id typeId) const
{
    Instruction* instr = module.getInstruction(typeId);

    Op typeClass = instr->getOpCode();
    switch (typeClass)
    {
    case OpTypeVoid:
    case OpTypeBool:
    case OpTypeInt:
    case OpTypeFloat:
    case OpTypeStruct:
        return instr->getResultId();
    case OpTypeVector:
    case OpTypeMatrix:
    case OpTypeArray:
    case OpTypeRuntimeArray:
    case OpTypePointer:
        return getScalarTypeId(getContainedTypeId(typeId));
    default:
        assert(0);
        return NoResult;
    }
}

// Return the type of 'member' of a composite.
Id Builder::getContainedTypeId(Id typeId, int member) const
{
    Instruction* instr = module.getInstruction(typeId);

    Op typeClass = instr->getOpCode();
    switch (typeClass)
    {
    case OpTypeVector:
    case OpTypeMatrix:
    case OpTypeArray:
    case OpTypeRuntimeArray:
        return instr->getIdOperand(0);
    case OpTypePointer:
        return instr->getIdOperand(1);
    case OpTypeStruct:
        return instr->getIdOperand(member);
    default:
        assert(0);
        return NoResult;
    }
}

// Return the immediately contained type of a given composite type.
Id Builder::getContainedTypeId(Id typeId) const
{
    return getContainedTypeId(typeId, 0);
}

// See if a scalar constant of this type has already been created, so it
// can be reused rather than duplicated.  (Required by the specification).
Id Builder::findScalarConstant(Op typeClass, Op opcode, Id typeId, unsigned value) const
{
    Instruction* constant;
    for (int i = 0; i < (int)groupedConstants[typeClass].size(); ++i) {
        constant = groupedConstants[typeClass][i];
        if (constant->getOpCode() == opcode &&
            constant->getTypeId() == typeId &&
            constant->getImmediateOperand(0) == value)
            return constant->getResultId();
    }

    return 0;
}

// Version of findScalarConstant (see above) for scalars that take two operands (e.g. a 'double').
Id Builder::findScalarConstant(Op typeClass, Op opcode, Id typeId, unsigned v1, unsigned v2) const
{
    Instruction* constant;
    for (int i = 0; i < (int)groupedConstants[typeClass].size(); ++i) {
        constant = groupedConstants[typeClass][i];
        if (constant->getOpCode() == opcode &&
            constant->getTypeId() == typeId &&
            constant->getImmediateOperand(0) == v1 &&
            constant->getImmediateOperand(1) == v2)
            return constant->getResultId();
    }

    return 0;
}

// Return true if consuming 'opcode' means consuming a constant.
// "constant" here means after final transform to executable code,
// the value consumed will be a constant, so includes specialization.
bool Builder::isConstantOpCode(Op opcode) const
{
    switch (opcode) {
    case OpUndef: 
    case OpConstantTrue:
    case OpConstantFalse:
    case OpConstant:
    case OpConstantComposite:
    case OpConstantSampler:
    case OpConstantNull:
    case OpSpecConstantTrue:
    case OpSpecConstantFalse:
    case OpSpecConstant:
    case OpSpecConstantComposite:
    case OpSpecConstantOp:
        return true;
    default:
        return false;
    }
}

Id Builder::makeBoolConstant(bool b, bool specConstant)
{
    Id typeId = makeBoolType();
    Instruction* constant;
    Op opcode = specConstant ? (b ? OpSpecConstantTrue : OpSpecConstantFalse) : (b ? OpConstantTrue : OpConstantFalse);

    // See if we already made it
    Id existing = 0;
    for (int i = 0; i < (int)groupedConstants[OpTypeBool].size(); ++i) {
        constant = groupedConstants[OpTypeBool][i];
        if (constant->getTypeId() == typeId && constant->getOpCode() == opcode)
            existing = constant->getResultId();
    }

    if (existing)
        return existing;

    // Make it
    Instruction* c = new Instruction(getUniqueId(), typeId, opcode);
    constantsTypesGlobals.push_back(std::unique_ptr<Instruction>(c));
    groupedConstants[OpTypeBool].push_back(c);
    module.mapInstruction(c);

    return c->getResultId();
}

Id Builder::makeIntConstant(Id typeId, unsigned value, bool specConstant)
{
    Op opcode = specConstant ? OpSpecConstant : OpConstant;
    Id existing = findScalarConstant(OpTypeInt, opcode, typeId, value);
    if (existing)
        return existing;

    Instruction* c = new Instruction(getUniqueId(), typeId, opcode);
    c->addImmediateOperand(value);
    constantsTypesGlobals.push_back(std::unique_ptr<Instruction>(c));
    groupedConstants[OpTypeInt].push_back(c);
    module.mapInstruction(c);

    return c->getResultId();
}

Id Builder::makeFloatConstant(float f, bool specConstant)
{
    Op opcode = specConstant ? OpSpecConstant : OpConstant;
    Id typeId = makeFloatType(32);
    unsigned value = *(unsigned int*)&f;
    Id existing = findScalarConstant(OpTypeFloat, opcode, typeId, value);
    if (existing)
        return existing;

    Instruction* c = new Instruction(getUniqueId(), typeId, opcode);
    c->addImmediateOperand(value);
    constantsTypesGlobals.push_back(std::unique_ptr<Instruction>(c));
    groupedConstants[OpTypeFloat].push_back(c);
    module.mapInstruction(c);

    return c->getResultId();
}

Id Builder::makeDoubleConstant(double d, bool specConstant)
{
    Op opcode = specConstant ? OpSpecConstant : OpConstant;
    Id typeId = makeFloatType(64);
    unsigned long long value = *(unsigned long long*)&d;
    unsigned op1 = value & 0xFFFFFFFF;
    unsigned op2 = value >> 32;
    Id existing = findScalarConstant(OpTypeFloat, opcode, typeId, op1, op2);
    if (existing)
        return existing;

    Instruction* c = new Instruction(getUniqueId(), typeId, opcode);
    c->addImmediateOperand(op1);
    c->addImmediateOperand(op2);
    constantsTypesGlobals.push_back(std::unique_ptr<Instruction>(c));
    groupedConstants[OpTypeFloat].push_back(c);
    module.mapInstruction(c);

    return c->getResultId();
}

Id Builder::findCompositeConstant(Op typeClass, std::vector<Id>& comps) const
{
    Instruction* constant = 0;
    bool found = false;
    for (int i = 0; i < (int)groupedConstants[typeClass].size(); ++i) {
        constant = groupedConstants[typeClass][i];

        // same shape?
        if (constant->getNumOperands() != (int)comps.size())
            continue;

        // same contents?
        bool mismatch = false;
        for (int op = 0; op < constant->getNumOperands(); ++op) {
            if (constant->getIdOperand(op) != comps[op]) {
                mismatch = true;
                break;
            }
        }
        if (! mismatch) {
            found = true;
            break;
        }
    }

    return found ? constant->getResultId() : NoResult;
}

// Comments in header
Id Builder::makeCompositeConstant(Id typeId, std::vector<Id>& members)
{
    assert(typeId);
    Op typeClass = getTypeClass(typeId);

    switch (typeClass) {
    case OpTypeVector:
    case OpTypeArray:
    case OpTypeStruct:
    case OpTypeMatrix:
        break;
    default:
        assert(0);
        return makeFloatConstant(0.0);
    }

    Id existing = findCompositeConstant(typeClass, members);
    if (existing)
        return existing;

    Instruction* c = new Instruction(getUniqueId(), typeId, OpConstantComposite);
    for (int op = 0; op < (int)members.size(); ++op)
        c->addIdOperand(members[op]);
    constantsTypesGlobals.push_back(std::unique_ptr<Instruction>(c));
    groupedConstants[typeClass].push_back(c);
    module.mapInstruction(c);

    return c->getResultId();
}

Instruction* Builder::addEntryPoint(ExecutionModel model, Function* function, const char* name)
{
    Instruction* entryPoint = new Instruction(OpEntryPoint);
    entryPoint->addImmediateOperand(model);
    entryPoint->addIdOperand(function->getId());
    entryPoint->addStringOperand(name);

    entryPoints.push_back(std::unique_ptr<Instruction>(entryPoint));

    return entryPoint;
}

// Currently relying on the fact that all 'value' of interest are small non-negative values.
void Builder::addExecutionMode(Function* entryPoint, ExecutionMode mode, int value1, int value2, int value3)
{
    Instruction* instr = new Instruction(OpExecutionMode);
    instr->addIdOperand(entryPoint->getId());
    instr->addImmediateOperand(mode);
    if (value1 >= 0)
        instr->addImmediateOperand(value1);
    if (value2 >= 0)
        instr->addImmediateOperand(value2);
    if (value3 >= 0)
        instr->addImmediateOperand(value3);

    executionModes.push_back(std::unique_ptr<Instruction>(instr));
}

void Builder::addName(Id id, const char* string)
{
    Instruction* name = new Instruction(OpName);
    name->addIdOperand(id);
    name->addStringOperand(string);

    names.push_back(std::unique_ptr<Instruction>(name));
}

void Builder::addMemberName(Id id, int memberNumber, const char* string)
{
    Instruction* name = new Instruction(OpMemberName);
    name->addIdOperand(id);
    name->addImmediateOperand(memberNumber);
    name->addStringOperand(string);

    names.push_back(std::unique_ptr<Instruction>(name));
}

void Builder::addLine(Id target, Id fileName, int lineNum, int column)
{
    Instruction* line = new Instruction(OpLine);
    line->addIdOperand(target);
    line->addIdOperand(fileName);
    line->addImmediateOperand(lineNum);
    line->addImmediateOperand(column);

    lines.push_back(std::unique_ptr<Instruction>(line));
}

void Builder::addDecoration(Id id, Decoration decoration, int num)
{
    if (decoration == (spv::Decoration)spv::BadValue)
        return;
    Instruction* dec = new Instruction(OpDecorate);
    dec->addIdOperand(id);
    dec->addImmediateOperand(decoration);
    if (num >= 0)
        dec->addImmediateOperand(num);

    decorations.push_back(std::unique_ptr<Instruction>(dec));
}

void Builder::addMemberDecoration(Id id, unsigned int member, Decoration decoration, int num)
{
    Instruction* dec = new Instruction(OpMemberDecorate);
    dec->addIdOperand(id);
    dec->addImmediateOperand(member);
    dec->addImmediateOperand(decoration);
    if (num >= 0)
        dec->addImmediateOperand(num);

    decorations.push_back(std::unique_ptr<Instruction>(dec));
}

// Comments in header
Function* Builder::makeMain()
{
    assert(! mainFunction);

    Block* entry;
    std::vector<Id> params;

    mainFunction = makeFunctionEntry(makeVoidType(), "main", params, &entry);

    return mainFunction;
}

// Comments in header
Function* Builder::makeFunctionEntry(Id returnType, const char* name, std::vector<Id>& paramTypes, Block **entry)
{
    Id typeId = makeFunctionType(returnType, paramTypes);
    Id firstParamId = paramTypes.size() == 0 ? 0 : getUniqueIds((int)paramTypes.size());
    Function* function = new Function(getUniqueId(), returnType, typeId, firstParamId, module);

    if (entry) {
        *entry = new Block(getUniqueId(), *function);
        function->addBlock(*entry);
        setBuildPoint(*entry);
    }

    if (name)
        addName(function->getId(), name);

    functions.push_back(std::unique_ptr<Function>(function));

    return function;
}

// Comments in header
void Builder::makeReturn(bool implicit, Id retVal)
{
    if (retVal) {
        Instruction* inst = new Instruction(NoResult, NoType, OpReturnValue);
        inst->addIdOperand(retVal);
        buildPoint->addInstruction(std::unique_ptr<Instruction>(inst));
    } else
        buildPoint->addInstruction(std::unique_ptr<Instruction>(new Instruction(NoResult, NoType, OpReturn)));

    if (! implicit)
        createAndSetNoPredecessorBlock("post-return");
}

// Comments in header
void Builder::leaveFunction()
{
    Block* block = buildPoint;
    Function& function = buildPoint->getParent();
    assert(block);

    // If our function did not contain a return, add a return void now.
    if (! block->isTerminated()) {

        // Whether we're in an unreachable (non-entry) block.
        bool unreachable = function.getEntryBlock() != block && block->getPredecessors().empty();

        if (unreachable) {
            // Given that this block is at the end of a function, it must be right after an
            // explicit return, just remove it.
            function.removeBlock(block);
        } else {
            // We'll add a return instruction at the end of the current block,
            // which for a non-void function is really error recovery (?), as the source
            // being translated should have had an explicit return, which would have been
            // followed by an unreachable block, which was handled above.
            if (function.getReturnType() == makeVoidType())
                makeReturn(true);
            else {
                makeReturn(true, createUndefined(function.getReturnType()));
            }
        }
    }
}

// Comments in header
void Builder::makeDiscard()
{
    buildPoint->addInstruction(std::unique_ptr<Instruction>(new Instruction(OpKill)));
    createAndSetNoPredecessorBlock("post-discard");
}

// Comments in header
Id Builder::createVariable(StorageClass storageClass, Id type, const char* name)
{
    Id pointerType = makePointer(storageClass, type);
    Instruction* inst = new Instruction(getUniqueId(), pointerType, OpVariable);
    inst->addImmediateOperand(storageClass);

    switch (storageClass) {
    case StorageClassFunction:
        // Validation rules require the declaration in the entry block
        buildPoint->getParent().addLocalVariable(std::unique_ptr<Instruction>(inst));
        break;

    default:
        constantsTypesGlobals.push_back(std::unique_ptr<Instruction>(inst));
        module.mapInstruction(inst);
        break;
    }

    if (name)
        addName(inst->getResultId(), name);

    return inst->getResultId();
}

// Comments in header
Id Builder::createUndefined(Id type)
{
  Instruction* inst = new Instruction(getUniqueId(), type, OpUndef);
  buildPoint->addInstruction(std::unique_ptr<Instruction>(inst));
  return inst->getResultId();
}

// Comments in header
void Builder::createStore(Id rValue, Id lValue)
{
    Instruction* store = new Instruction(OpStore);
    store->addIdOperand(lValue);
    store->addIdOperand(rValue);
    buildPoint->addInstruction(std::unique_ptr<Instruction>(store));
}

// Comments in header
Id Builder::createLoad(Id lValue)
{
    Instruction* load = new Instruction(getUniqueId(), getDerefTypeId(lValue), OpLoad);
    load->addIdOperand(lValue);
    buildPoint->addInstruction(std::unique_ptr<Instruction>(load));

    return load->getResultId();
}

// Comments in header
Id Builder::createAccessChain(StorageClass storageClass, Id base, std::vector<Id>& offsets)
{
    // Figure out the final resulting type.
    spv::Id typeId = getTypeId(base);
    assert(isPointerType(typeId) && offsets.size() > 0);
    typeId = getContainedTypeId(typeId);
    for (int i = 0; i < (int)offsets.size(); ++i) {
        if (isStructType(typeId)) {
            assert(isConstantScalar(offsets[i]));
            typeId = getContainedTypeId(typeId, getConstantScalar(offsets[i]));
        } else
            typeId = getContainedTypeId(typeId, offsets[i]);
    }
    typeId = makePointer(storageClass, typeId);

    // Make the instruction
    Instruction* chain = new Instruction(getUniqueId(), typeId, OpAccessChain);
    chain->addIdOperand(base);
    for (int i = 0; i < (int)offsets.size(); ++i)
        chain->addIdOperand(offsets[i]);
    buildPoint->addInstruction(std::unique_ptr<Instruction>(chain));

    return chain->getResultId();
}

Id Builder::createArrayLength(Id base, unsigned int member)
{
    Instruction* length = new Instruction(getUniqueId(), makeIntType(32), OpArrayLength);
    length->addIdOperand(base);
    length->addImmediateOperand(member);
    buildPoint->addInstruction(std::unique_ptr<Instruction>(length));

    return length->getResultId();
}

Id Builder::createCompositeExtract(Id composite, Id typeId, unsigned index)
{
    Instruction* extract = new Instruction(getUniqueId(), typeId, OpCompositeExtract);
    extract->addIdOperand(composite);
    extract->addImmediateOperand(index);
    buildPoint->addInstruction(std::unique_ptr<Instruction>(extract));

    return extract->getResultId();
}

Id Builder::createCompositeExtract(Id composite, Id typeId, std::vector<unsigned>& indexes)
{
    Instruction* extract = new Instruction(getUniqueId(), typeId, OpCompositeExtract);
    extract->addIdOperand(composite);
    for (int i = 0; i < (int)indexes.size(); ++i)
        extract->addImmediateOperand(indexes[i]);
    buildPoint->addInstruction(std::unique_ptr<Instruction>(extract));

    return extract->getResultId();
}

Id Builder::createCompositeInsert(Id object, Id composite, Id typeId, unsigned index)
{
    Instruction* insert = new Instruction(getUniqueId(), typeId, OpCompositeInsert);
    insert->addIdOperand(object);
    insert->addIdOperand(composite);
    insert->addImmediateOperand(index);
    buildPoint->addInstruction(std::unique_ptr<Instruction>(insert));

    return insert->getResultId();
}

Id Builder::createCompositeInsert(Id object, Id composite, Id typeId, std::vector<unsigned>& indexes)
{
    Instruction* insert = new Instruction(getUniqueId(), typeId, OpCompositeInsert);
    insert->addIdOperand(object);
    insert->addIdOperand(composite);
    for (int i = 0; i < (int)indexes.size(); ++i)
        insert->addImmediateOperand(indexes[i]);
    buildPoint->addInstruction(std::unique_ptr<Instruction>(insert));

    return insert->getResultId();
}

Id Builder::createVectorExtractDynamic(Id vector, Id typeId, Id componentIndex)
{
    Instruction* extract = new Instruction(getUniqueId(), typeId, OpVectorExtractDynamic);
    extract->addIdOperand(vector);
    extract->addIdOperand(componentIndex);
    buildPoint->addInstruction(std::unique_ptr<Instruction>(extract));

    return extract->getResultId();
}

Id Builder::createVectorInsertDynamic(Id vector, Id typeId, Id component, Id componentIndex)
{
    Instruction* insert = new Instruction(getUniqueId(), typeId, OpVectorInsertDynamic);
    insert->addIdOperand(vector);
    insert->addIdOperand(component);
    insert->addIdOperand(componentIndex);
    buildPoint->addInstruction(std::unique_ptr<Instruction>(insert));

    return insert->getResultId();
}

// An opcode that has no operands, no result id, and no type
void Builder::createNoResultOp(Op opCode)
{
    Instruction* op = new Instruction(opCode);
    buildPoint->addInstruction(std::unique_ptr<Instruction>(op));
}

// An opcode that has one operand, no result id, and no type
void Builder::createNoResultOp(Op opCode, Id operand)
{
    Instruction* op = new Instruction(opCode);
    op->addIdOperand(operand);
    buildPoint->addInstruction(std::unique_ptr<Instruction>(op));
}

// An opcode that has one operand, no result id, and no type
void Builder::createNoResultOp(Op opCode, const std::vector<Id>& operands)
{
    Instruction* op = new Instruction(opCode);
    for (auto operand : operands)
        op->addIdOperand(operand);
    buildPoint->addInstruction(std::unique_ptr<Instruction>(op));
}

void Builder::createControlBarrier(Scope execution, Scope memory, MemorySemanticsMask semantics)
{
    Instruction* op = new Instruction(OpControlBarrier);
    op->addImmediateOperand(makeUintConstant(execution));
    op->addImmediateOperand(makeUintConstant(memory));
    op->addImmediateOperand(makeUintConstant(semantics));
    buildPoint->addInstruction(std::unique_ptr<Instruction>(op));
}

void Builder::createMemoryBarrier(unsigned executionScope, unsigned memorySemantics)
{
    Instruction* op = new Instruction(OpMemoryBarrier);
    op->addImmediateOperand(makeUintConstant(executionScope));
    op->addImmediateOperand(makeUintConstant(memorySemantics));
    buildPoint->addInstruction(std::unique_ptr<Instruction>(op));
}

// An opcode that has one operands, a result id, and a type
Id Builder::createUnaryOp(Op opCode, Id typeId, Id operand)
{
    Instruction* op = new Instruction(getUniqueId(), typeId, opCode);
    op->addIdOperand(operand);
    buildPoint->addInstruction(std::unique_ptr<Instruction>(op));

    return op->getResultId();
}

Id Builder::createBinOp(Op opCode, Id typeId, Id left, Id right)
{
    Instruction* op = new Instruction(getUniqueId(), typeId, opCode);
    op->addIdOperand(left);
    op->addIdOperand(right);
    buildPoint->addInstruction(std::unique_ptr<Instruction>(op));

    return op->getResultId();
}

Id Builder::createTriOp(Op opCode, Id typeId, Id op1, Id op2, Id op3)
{
    Instruction* op = new Instruction(getUniqueId(), typeId, opCode);
    op->addIdOperand(op1);
    op->addIdOperand(op2);
    op->addIdOperand(op3);
    buildPoint->addInstruction(std::unique_ptr<Instruction>(op));

    return op->getResultId();
}

Id Builder::createOp(Op opCode, Id typeId, const std::vector<Id>& operands)
{
    Instruction* op = new Instruction(getUniqueId(), typeId, opCode);
    for (auto operand : operands)
        op->addIdOperand(operand);
    buildPoint->addInstruction(std::unique_ptr<Instruction>(op));

    return op->getResultId();
}

Id Builder::createFunctionCall(spv::Function* function, std::vector<spv::Id>& args)
{
    Instruction* op = new Instruction(getUniqueId(), function->getReturnType(), OpFunctionCall);
    op->addIdOperand(function->getId());
    for (int a = 0; a < (int)args.size(); ++a)
        op->addIdOperand(args[a]);
    buildPoint->addInstruction(std::unique_ptr<Instruction>(op));

    return op->getResultId();
}

// Comments in header
Id Builder::createRvalueSwizzle(Id typeId, Id source, std::vector<unsigned>& channels)
{
    if (channels.size() == 1)
        return createCompositeExtract(source, typeId, channels.front());

    Instruction* swizzle = new Instruction(getUniqueId(), typeId, OpVectorShuffle);
    assert(isVector(source));
    swizzle->addIdOperand(source);
    swizzle->addIdOperand(source);
    for (int i = 0; i < (int)channels.size(); ++i)
        swizzle->addImmediateOperand(channels[i]);
    buildPoint->addInstruction(std::unique_ptr<Instruction>(swizzle));

    return swizzle->getResultId();
}

// Comments in header
Id Builder::createLvalueSwizzle(Id typeId, Id target, Id source, std::vector<unsigned>& channels)
{
    assert(getNumComponents(source) == (int)channels.size());
    if (channels.size() == 1 && getNumComponents(source) == 1)
        return createCompositeInsert(source, target, typeId, channels.front());

    Instruction* swizzle = new Instruction(getUniqueId(), typeId, OpVectorShuffle);
    assert(isVector(source));
    assert(isVector(target));
    swizzle->addIdOperand(target);
    swizzle->addIdOperand(source);

    // Set up an identity shuffle from the base value to the result value
    unsigned int components[4];
    int numTargetComponents = getNumComponents(target);
    for (int i = 0; i < numTargetComponents; ++i)
        components[i] = i;

    // Punch in the l-value swizzle
    for (int i = 0; i < (int)channels.size(); ++i)
        components[channels[i]] = numTargetComponents + i;

    // finish the instruction with these components selectors
    for (int i = 0; i < numTargetComponents; ++i)
        swizzle->addImmediateOperand(components[i]);
    buildPoint->addInstruction(std::unique_ptr<Instruction>(swizzle));

    return swizzle->getResultId();
}

// Comments in header
void Builder::promoteScalar(Decoration precision, Id& left, Id& right)
{
    int direction = getNumComponents(right) - getNumComponents(left);

    if (direction > 0)
        left = smearScalar(precision, left, makeVectorType(getTypeId(left), getNumComponents(right)));
    else if (direction < 0)
        right = smearScalar(precision, right, makeVectorType(getTypeId(right), getNumComponents(left)));

    return;
}

// Comments in header
Id Builder::smearScalar(Decoration /*precision*/, Id scalar, Id vectorType)
{
    assert(getNumComponents(scalar) == 1);
    assert(getTypeId(scalar) == getScalarTypeId(vectorType));

    int numComponents = getNumTypeComponents(vectorType);
    if (numComponents == 1)
        return scalar;

    Instruction* smear = new Instruction(getUniqueId(), vectorType, OpCompositeConstruct);
    for (int c = 0; c < numComponents; ++c)
        smear->addIdOperand(scalar);
    buildPoint->addInstruction(std::unique_ptr<Instruction>(smear));

    return smear->getResultId();
}

// Comments in header
Id Builder::createBuiltinCall(Decoration /*precision*/, Id resultType, Id builtins, int entryPoint, std::vector<Id>& args)
{
    Instruction* inst = new Instruction(getUniqueId(), resultType, OpExtInst);
    inst->addIdOperand(builtins);
    inst->addImmediateOperand(entryPoint);
    for (int arg = 0; arg < (int)args.size(); ++arg)
        inst->addIdOperand(args[arg]);

    buildPoint->addInstruction(std::unique_ptr<Instruction>(inst));
    return inst->getResultId();
}

// Accept all parameters needed to create a texture instruction.
// Create the correct instruction based on the inputs, and make the call.
Id Builder::createTextureCall(Decoration precision, Id resultType, bool sparse, bool fetch, bool proj, bool gather, const TextureParameters& parameters)
{
    static const int maxTextureArgs = 10;
    Id texArgs[maxTextureArgs] = {};

    //
    // Set up the fixed arguments
    //
    int numArgs = 0;
    bool xplicit = false;
    texArgs[numArgs++] = parameters.sampler;
    texArgs[numArgs++] = parameters.coords;
    if (parameters.Dref)
        texArgs[numArgs++] = parameters.Dref;
    if (parameters.comp)
        texArgs[numArgs++] = parameters.comp;

    //
    // Set up the optional arguments
    //
    int optArgNum = numArgs;                        // track which operand, if it exists, is the mask of optional arguments
    ++numArgs;                                      // speculatively make room for the mask operand
    ImageOperandsMask mask = ImageOperandsMaskNone; // the mask operand
    if (parameters.bias) {
        mask = (ImageOperandsMask)(mask | ImageOperandsBiasMask);
        texArgs[numArgs++] = parameters.bias;
    }
    if (parameters.lod) {
        mask = (ImageOperandsMask)(mask | ImageOperandsLodMask);
        texArgs[numArgs++] = parameters.lod;
        xplicit = true;
    }
    if (parameters.gradX) {
        mask = (ImageOperandsMask)(mask | ImageOperandsGradMask);
        texArgs[numArgs++] = parameters.gradX;
        texArgs[numArgs++] = parameters.gradY;
        xplicit = true;
    }
    if (parameters.offset) {
        if (isConstant(parameters.offset))
            mask = (ImageOperandsMask)(mask | ImageOperandsConstOffsetMask);
        else
            mask = (ImageOperandsMask)(mask | ImageOperandsOffsetMask);
        texArgs[numArgs++] = parameters.offset;
    }
    if (parameters.offsets) {
        mask = (ImageOperandsMask)(mask | ImageOperandsConstOffsetsMask);
        texArgs[numArgs++] = parameters.offsets;
    }
    if (parameters.sample) {
        mask = (ImageOperandsMask)(mask | ImageOperandsSampleMask);
        texArgs[numArgs++] = parameters.sample;
    }
    if (parameters.lodClamp) {
        mask = (ImageOperandsMask)(mask | ImageOperandsMinLodMask);
        texArgs[numArgs++] = parameters.lodClamp;
    }
    if (mask == ImageOperandsMaskNone)
        --numArgs;  // undo speculative reservation for the mask argument
    else
        texArgs[optArgNum] = mask;

    //
    // Set up the instruction
    //
    Op opCode;
    opCode = OpImageSampleImplicitLod;
    if (fetch) {
        if (sparse)
            opCode = OpImageSparseFetch;
        else
            opCode = OpImageFetch;
    } else if (gather) {
        if (parameters.Dref)
            if (sparse)
                opCode = OpImageSparseDrefGather;
            else
                opCode = OpImageDrefGather;
        else
            if (sparse)
                opCode = OpImageSparseGather;
            else
                opCode = OpImageGather;
    } else if (xplicit) {
        if (parameters.Dref) {
            if (proj)
                if (sparse)
                    opCode = OpImageSparseSampleProjDrefExplicitLod;
                else
                    opCode = OpImageSampleProjDrefExplicitLod;
            else
                if (sparse)
                    opCode = OpImageSparseSampleDrefExplicitLod;
                else
                    opCode = OpImageSampleDrefExplicitLod;
        } else {
            if (proj)
                if (sparse)
                    opCode = OpImageSparseSampleProjExplicitLod;
                else
                    opCode = OpImageSampleProjExplicitLod;
            else
                if (sparse)
                    opCode = OpImageSparseSampleExplicitLod;
                else
                    opCode = OpImageSampleExplicitLod;
        }
    } else {
        if (parameters.Dref) {
            if (proj)
                if (sparse)
                    opCode = OpImageSparseSampleProjDrefImplicitLod;
                else
                    opCode = OpImageSampleProjDrefImplicitLod;
            else
                if (sparse)
                    opCode = OpImageSparseSampleDrefImplicitLod;
                else
                    opCode = OpImageSampleDrefImplicitLod;
        } else {
            if (proj)
                if (sparse)
                    opCode = OpImageSparseSampleProjImplicitLod;
                else
                    opCode = OpImageSampleProjImplicitLod;
            else
                if (sparse)
                    opCode = OpImageSparseSampleImplicitLod;
                else
                    opCode = OpImageSampleImplicitLod;
        }
    }

    // See if the result type is expecting a smeared result.
    // This happens when a legacy shadow*() call is made, which
    // gets a vec4 back instead of a float.
    Id smearedType = resultType;
    if (! isScalarType(resultType)) {
        switch (opCode) {
        case OpImageSampleDrefImplicitLod:
        case OpImageSampleDrefExplicitLod:
        case OpImageSampleProjDrefImplicitLod:
        case OpImageSampleProjDrefExplicitLod:
            resultType = getScalarTypeId(resultType);
            break;
        default:
            break;
        }
    }

    Id typeId0 = 0;
    Id typeId1 = 0;

    if (sparse) {
        typeId0 = resultType;
        typeId1 = getDerefTypeId(parameters.texelOut);
        resultType = makeStructResultType(typeId0, typeId1);
    }

    // Build the SPIR-V instruction
    Instruction* textureInst = new Instruction(getUniqueId(), resultType, opCode);
    for (int op = 0; op < optArgNum; ++op)
        textureInst->addIdOperand(texArgs[op]);
    if (optArgNum < numArgs)
        textureInst->addImmediateOperand(texArgs[optArgNum]);
    for (int op = optArgNum + 1; op < numArgs; ++op)
        textureInst->addIdOperand(texArgs[op]);
    setPrecision(textureInst->getResultId(), precision);
    buildPoint->addInstruction(std::unique_ptr<Instruction>(textureInst));

    Id resultId = textureInst->getResultId();

    if (sparse) {
        // Decode the return type that was a special structure
        createStore(createCompositeExtract(resultId, typeId1, 1), parameters.texelOut);
        resultId = createCompositeExtract(resultId, typeId0, 0);
    } else {
        // When a smear is needed, do it, as per what was computed
        // above when resultType was changed to a scalar type.
        if (resultType != smearedType)
            resultId = smearScalar(precision, resultId, smearedType);
    }

    return resultId;
}

// Comments in header
Id Builder::createTextureQueryCall(Op opCode, const TextureParameters& parameters)
{
    // Figure out the result type
    Id resultType = 0;
    switch (opCode) {
    case OpImageQuerySize:
    case OpImageQuerySizeLod:
    {
        int numComponents = 0;
        switch (getTypeDimensionality(getImageType(parameters.sampler))) {
        case Dim1D:
        case DimBuffer:
            numComponents = 1;
            break;
        case Dim2D:
        case DimCube:
        case DimRect:
        case DimSubpassData:
            numComponents = 2;
            break;
        case Dim3D:
            numComponents = 3;
            break;

        default:
            assert(0);
            break;
        }
        if (isArrayedImageType(getImageType(parameters.sampler)))
            ++numComponents;
        if (numComponents == 1)
            resultType = makeIntType(32);
        else
            resultType = makeVectorType(makeIntType(32), numComponents);

        break;
    }
    case OpImageQueryLod:
        resultType = makeVectorType(makeFloatType(32), 2);
        break;
    case OpImageQueryLevels:
    case OpImageQuerySamples:
        resultType = makeIntType(32);
        break;
    default:
        assert(0);
        break;
    }

    Instruction* query = new Instruction(getUniqueId(), resultType, opCode);
    query->addIdOperand(parameters.sampler);
    if (parameters.coords)
        query->addIdOperand(parameters.coords);
    if (parameters.lod)
        query->addIdOperand(parameters.lod);
    buildPoint->addInstruction(std::unique_ptr<Instruction>(query));

    return query->getResultId();
}

// External comments in header.
// Operates recursively to visit the composite's hierarchy.
Id Builder::createCompositeCompare(Decoration precision, Id value1, Id value2, bool equal)
{
    Id boolType = makeBoolType();
    Id valueType = getTypeId(value1);

    Id resultId;

    int numConstituents = getNumTypeConstituents(valueType);

    // Scalars and Vectors

    if (isScalarType(valueType) || isVectorType(valueType)) {
        assert(valueType == getTypeId(value2));
        // These just need a single comparison, just have
        // to figure out what it is.
        Op op;
        switch (getMostBasicTypeClass(valueType)) {
        case OpTypeFloat:
            op = equal ? OpFOrdEqual : OpFOrdNotEqual;
            break;
        case OpTypeInt:
            op = equal ? OpIEqual : OpINotEqual;
            break;
        case OpTypeBool:
            op = equal ? OpLogicalEqual : OpLogicalNotEqual;
            precision = NoPrecision;
            break;
        }

        if (isScalarType(valueType)) {
            // scalar
            resultId = createBinOp(op, boolType, value1, value2);
            setPrecision(resultId, precision);
        } else {
            // vector
            resultId = createBinOp(op, makeVectorType(boolType, numConstituents), value1, value2);
            setPrecision(resultId, precision);
            // reduce vector compares...
            resultId = createUnaryOp(equal ? OpAll : OpAny, boolType, resultId);
        }

        return resultId;
    }

    // Only structs, arrays, and matrices should be left.
    // They share in common the reduction operation across their constituents.
    assert(isAggregateType(valueType) || isMatrixType(valueType));

    // Compare each pair of constituents
    for (int constituent = 0; constituent < numConstituents; ++constituent) {
        std::vector<unsigned> indexes(1, constituent);
        Id constituentType1 = getContainedTypeId(getTypeId(value1), constituent);
        Id constituentType2 = getContainedTypeId(getTypeId(value2), constituent);
        Id constituent1 = createCompositeExtract(value1, constituentType1, indexes);
        Id constituent2 = createCompositeExtract(value2, constituentType2, indexes);

        Id subResultId = createCompositeCompare(precision, constituent1, constituent2, equal);

        if (constituent == 0)
            resultId = subResultId;
        else
            resultId = createBinOp(equal ? OpLogicalAnd : OpLogicalOr, boolType, resultId, subResultId);
    }

    return resultId;
}

// OpCompositeConstruct
Id Builder::createCompositeConstruct(Id typeId, std::vector<Id>& constituents)
{
    assert(isAggregateType(typeId) || (getNumTypeConstituents(typeId) > 1 && getNumTypeConstituents(typeId) == (int)constituents.size()));

    Instruction* op = new Instruction(getUniqueId(), typeId, OpCompositeConstruct);
    for (int c = 0; c < (int)constituents.size(); ++c)
        op->addIdOperand(constituents[c]);
    buildPoint->addInstruction(std::unique_ptr<Instruction>(op));

    return op->getResultId();
}

// Vector or scalar constructor
Id Builder::createConstructor(Decoration precision, const std::vector<Id>& sources, Id resultTypeId)
{
    Id result = 0;
    unsigned int numTargetComponents = getNumTypeComponents(resultTypeId);
    unsigned int targetComponent = 0;

    // Special case: when calling a vector constructor with a single scalar
    // argument, smear the scalar
    if (sources.size() == 1 && isScalar(sources[0]) && numTargetComponents > 1)
        return smearScalar(precision, sources[0], resultTypeId);

    Id scalarTypeId = getScalarTypeId(resultTypeId);
    std::vector<Id> constituents;  // accumulate the arguments for OpCompositeConstruct
    for (unsigned int i = 0; i < sources.size(); ++i) {
        assert(! isAggregate(sources[i]));
        unsigned int sourceSize = getNumComponents(sources[i]);
        unsigned int sourcesToUse = sourceSize;
        if (sourcesToUse + targetComponent > numTargetComponents)
            sourcesToUse = numTargetComponents - targetComponent;

        for (unsigned int s = 0; s < sourcesToUse; ++s) {
            Id arg = sources[i];
            if (sourceSize > 1) {
                std::vector<unsigned> swiz;
                swiz.push_back(s);
                arg = createRvalueSwizzle(scalarTypeId, arg, swiz);
            }

            if (numTargetComponents > 1)
                constituents.push_back(arg);
            else
                result = arg;
            ++targetComponent;
        }

        if (targetComponent >= numTargetComponents)
            break;
    }

    if (constituents.size() > 0)
        result = createCompositeConstruct(resultTypeId, constituents);

    setPrecision(result, precision);

    return result;
}

// Comments in header
Id Builder::createMatrixConstructor(Decoration precision, const std::vector<Id>& sources, Id resultTypeId)
{
    Id componentTypeId = getScalarTypeId(resultTypeId);
    int numCols = getTypeNumColumns(resultTypeId);
    int numRows = getTypeNumRows(resultTypeId);

    // Will use a two step process
    // 1. make a compile-time 2D array of values
    // 2. construct a matrix from that array

    // Step 1.

    // initialize the array to the identity matrix
    Id ids[maxMatrixSize][maxMatrixSize];
    Id  one = makeFloatConstant(1.0);
    Id zero = makeFloatConstant(0.0);
    for (int col = 0; col < 4; ++col) {
        for (int row = 0; row < 4; ++row) {
            if (col == row)
                ids[col][row] = one;
            else
                ids[col][row] = zero;
        }
    }

    // modify components as dictated by the arguments
    if (sources.size() == 1 && isScalar(sources[0])) {
        // a single scalar; resets the diagonals
        for (int col = 0; col < 4; ++col)
            ids[col][col] = sources[0];
    } else if (isMatrix(sources[0])) {
        // constructing from another matrix; copy over the parts that exist in both the argument and constructee
        Id matrix = sources[0];
        int minCols = std::min(numCols, getNumColumns(matrix));
        int minRows = std::min(numRows, getNumRows(matrix));
        for (int col = 0; col < minCols; ++col) {
            std::vector<unsigned> indexes;
            indexes.push_back(col);
            for (int row = 0; row < minRows; ++row) {
                indexes.push_back(row);
                ids[col][row] = createCompositeExtract(matrix, componentTypeId, indexes);
                indexes.pop_back();
                setPrecision(ids[col][row], precision);
            }
        }
    } else {
        // fill in the matrix in column-major order with whatever argument components are available
        int row = 0;
        int col = 0;

        for (int arg = 0; arg < (int)sources.size(); ++arg) {
            Id argComp = sources[arg];
            for (int comp = 0; comp < getNumComponents(sources[arg]); ++comp) {
                if (getNumComponents(sources[arg]) > 1) {
                    argComp = createCompositeExtract(sources[arg], componentTypeId, comp);
                    setPrecision(argComp, precision);
                }
                ids[col][row++] = argComp;
                if (row == numRows) {
                    row = 0;
                    col++;
                }
            }
        }
    }


    // Step 2:  Construct a matrix from that array.
    // First make the column vectors, then make the matrix.

    // make the column vectors
    Id columnTypeId = getContainedTypeId(resultTypeId);
    std::vector<Id> matrixColumns;
    for (int col = 0; col < numCols; ++col) {
        std::vector<Id> vectorComponents;
        for (int row = 0; row < numRows; ++row)
            vectorComponents.push_back(ids[col][row]);
        matrixColumns.push_back(createCompositeConstruct(columnTypeId, vectorComponents));
    }

    // make the matrix
    return createCompositeConstruct(resultTypeId, matrixColumns);
}

// Comments in header
Builder::If::If(Id cond, Builder& gb) :
    builder(gb),
    condition(cond),
    elseBlock(0)
{
    function = &builder.getBuildPoint()->getParent();

    // make the blocks, but only put the then-block into the function,
    // the else-block and merge-block will be added later, in order, after
    // earlier code is emitted
    thenBlock = new Block(builder.getUniqueId(), *function);
    mergeBlock = new Block(builder.getUniqueId(), *function);

    // Save the current block, so that we can add in the flow control split when
    // makeEndIf is called.
    headerBlock = builder.getBuildPoint();

    function->addBlock(thenBlock);
    builder.setBuildPoint(thenBlock);
}

// Comments in header
void Builder::If::makeBeginElse()
{
    // Close out the "then" by having it jump to the mergeBlock
    builder.createBranch(mergeBlock);

    // Make the first else block and add it to the function
    elseBlock = new Block(builder.getUniqueId(), *function);
    function->addBlock(elseBlock);

    // Start building the else block
    builder.setBuildPoint(elseBlock);
}

// Comments in header
void Builder::If::makeEndIf()
{
    // jump to the merge block
    builder.createBranch(mergeBlock);

    // Go back to the headerBlock and make the flow control split
    builder.setBuildPoint(headerBlock);
    builder.createSelectionMerge(mergeBlock, SelectionControlMaskNone);
    if (elseBlock)
        builder.createConditionalBranch(condition, thenBlock, elseBlock);
    else
        builder.createConditionalBranch(condition, thenBlock, mergeBlock);

    // add the merge block to the function
    function->addBlock(mergeBlock);
    builder.setBuildPoint(mergeBlock);
}

// Comments in header
void Builder::makeSwitch(Id selector, int numSegments, std::vector<int>& caseValues, std::vector<int>& valueIndexToSegment, int defaultSegment,
                         std::vector<Block*>& segmentBlocks)
{
    Function& function = buildPoint->getParent();

    // make all the blocks
    for (int s = 0; s < numSegments; ++s)
        segmentBlocks.push_back(new Block(getUniqueId(), function));

    Block* mergeBlock = new Block(getUniqueId(), function);

    // make and insert the switch's selection-merge instruction
    createSelectionMerge(mergeBlock, SelectionControlMaskNone);

    // make the switch instruction
    Instruction* switchInst = new Instruction(NoResult, NoType, OpSwitch);
    switchInst->addIdOperand(selector);
    auto defaultOrMerge = (defaultSegment >= 0) ? segmentBlocks[defaultSegment] : mergeBlock;
    switchInst->addIdOperand(defaultOrMerge->getId());
    defaultOrMerge->addPredecessor(buildPoint);
    for (int i = 0; i < (int)caseValues.size(); ++i) {
        switchInst->addImmediateOperand(caseValues[i]);
        switchInst->addIdOperand(segmentBlocks[valueIndexToSegment[i]]->getId());
        segmentBlocks[valueIndexToSegment[i]]->addPredecessor(buildPoint);
    }
    buildPoint->addInstruction(std::unique_ptr<Instruction>(switchInst));

    // push the merge block
    switchMerges.push(mergeBlock);
}

// Comments in header
void Builder::addSwitchBreak()
{
    // branch to the top of the merge block stack
    createBranch(switchMerges.top());
    createAndSetNoPredecessorBlock("post-switch-break");
}

// Comments in header
void Builder::nextSwitchSegment(std::vector<Block*>& segmentBlock, int nextSegment)
{
    int lastSegment = nextSegment - 1;
    if (lastSegment >= 0) {
        // Close out previous segment by jumping, if necessary, to next segment
        if (! buildPoint->isTerminated())
            createBranch(segmentBlock[nextSegment]);
    }
    Block* block = segmentBlock[nextSegment];
    block->getParent().addBlock(block);
    setBuildPoint(block);
}

// Comments in header
void Builder::endSwitch(std::vector<Block*>& /*segmentBlock*/)
{
    // Close out previous segment by jumping, if necessary, to next segment
    if (! buildPoint->isTerminated())
        addSwitchBreak();

    switchMerges.top()->getParent().addBlock(switchMerges.top());
    setBuildPoint(switchMerges.top());

    switchMerges.pop();
}

<<<<<<< HEAD
Block& Builder::makeNewBlock()
=======
// Comments in header
void Builder::makeNewLoop(bool loopTestFirst)
{
    loops.push(Loop(*this, loopTestFirst));
    const Loop& loop = loops.top();

    // The loop test is always emitted before the loop body.
    // But if the loop test executes at the bottom of the loop, then
    // execute the test only on the second and subsequent iterations.

    // Remember the block that branches to the loop header.  This
    // is required for the test-after-body case.
    Block* preheader = getBuildPoint();

    // Branch into the loop
    createBranch(loop.header);

    // Set ourselves inside the loop
    loop.function->addBlock(loop.header);
    setBuildPoint(loop.header);

    if (!loopTestFirst) {
        // Generate code to defer the loop test until the second and
        // subsequent iterations.

        // It's always the first iteration when coming from the preheader.
        // All other branches to this loop header will need to indicate "false",
        // but we don't yet know where they will come from.
        loop.isFirstIteration->addIdOperand(makeBoolConstant(true));
        loop.isFirstIteration->addIdOperand(preheader->getId());
        getBuildPoint()->addInstruction(std::unique_ptr<Instruction>(loop.isFirstIteration));

        // Mark the end of the structured loop. This must exist in the loop header block.
        createLoopMerge(loop.merge, loop.header, LoopControlMaskNone);

        // Generate code to see if this is the first iteration of the loop.
        // It needs to be in its own block, since the loop merge and
        // the selection merge instructions can't both be in the same
        // (header) block.
        Block* firstIterationCheck = new Block(getUniqueId(), *loop.function);
        createBranch(firstIterationCheck);
        loop.function->addBlock(firstIterationCheck);
        setBuildPoint(firstIterationCheck);

        // Control flow after this "if" normally reconverges at the loop body.
        // However, the loop test has a "break branch" out of this selection
        // construct because it can transfer control to the loop merge block.
        createSelectionMerge(loop.body, SelectionControlMaskNone);

        Block* loopTest = new Block(getUniqueId(), *loop.function);
        createConditionalBranch(loop.isFirstIteration->getResultId(), loop.body, loopTest);

        loop.function->addBlock(loopTest);
        setBuildPoint(loopTest);
    }
}

void Builder::createLoopTestBranch(Id condition)
>>>>>>> 159b59fa
{
    Function& function = buildPoint->getParent();
    auto block = new Block(getUniqueId(), function);
    function.addBlock(block);
    return *block;
}

Builder::LoopBlocks& Builder::makeNewLoop()
{
    loops.push({makeNewBlock(), makeNewBlock(), makeNewBlock(), makeNewBlock()});
    return loops.top();
}

void Builder::createLoopContinue()
{
    createBranch(&loops.top().continue_target);
    // Set up a block for dead code.
    createAndSetNoPredecessorBlock("post-loop-continue");
}

void Builder::createLoopExit()
{
    createBranch(&loops.top().merge);
    // Set up a block for dead code.
    createAndSetNoPredecessorBlock("post-loop-break");
}

void Builder::closeLoop()
{
    loops.pop();
}

void Builder::clearAccessChain()
{
    accessChain.base = NoResult;
    accessChain.indexChain.clear();
    accessChain.instr = NoResult;
    accessChain.swizzle.clear();
    accessChain.component = NoResult;
    accessChain.preSwizzleBaseType = NoType;
    accessChain.isRValue = false;
}

// Comments in header
void Builder::accessChainPushSwizzle(std::vector<unsigned>& swizzle, Id preSwizzleBaseType)
{
    // swizzles can be stacked in GLSL, but simplified to a single
    // one here; the base type doesn't change
    if (accessChain.preSwizzleBaseType == NoType)
        accessChain.preSwizzleBaseType = preSwizzleBaseType;

    // if needed, propagate the swizzle for the current access chain
    if (accessChain.swizzle.size()) {
        std::vector<unsigned> oldSwizzle = accessChain.swizzle;
        accessChain.swizzle.resize(0);
        for (unsigned int i = 0; i < swizzle.size(); ++i) {
            accessChain.swizzle.push_back(oldSwizzle[swizzle[i]]);
        }
    } else
        accessChain.swizzle = swizzle;

    // determine if we need to track this swizzle anymore
    simplifyAccessChainSwizzle();
}

// Comments in header
void Builder::accessChainStore(Id rvalue)
{
    assert(accessChain.isRValue == false);

    transferAccessChainSwizzle(true);
    Id base = collapseAccessChain();

    if (accessChain.swizzle.size() && accessChain.component != NoResult)
        MissingFunctionality("simultaneous l-value swizzle and dynamic component selection");

    // If swizzle still exists, it is out-of-order or not full, we must load the target vector,
    // extract and insert elements to perform writeMask and/or swizzle.
    Id source = NoResult;
    if (accessChain.swizzle.size()) {
        Id tempBaseId = createLoad(base);
        source = createLvalueSwizzle(getTypeId(tempBaseId), tempBaseId, rvalue, accessChain.swizzle);
    }

    // dynamic component selection
    if (accessChain.component != NoResult) {
        Id tempBaseId = (source == NoResult) ? createLoad(base) : source;
        source = createVectorInsertDynamic(tempBaseId, getTypeId(tempBaseId), rvalue, accessChain.component);
    }

    if (source == NoResult)
        source = rvalue;

    createStore(source, base);
}

// Comments in header
Id Builder::accessChainLoad(Id resultType)
{
    Id id;

    if (accessChain.isRValue) {
        // transfer access chain, but keep it static, so we can stay in registers
        transferAccessChainSwizzle(false);
        if (accessChain.indexChain.size() > 0) {
            Id swizzleBase = accessChain.preSwizzleBaseType != NoType ? accessChain.preSwizzleBaseType : resultType;
        
            // if all the accesses are constants, we can use OpCompositeExtract
            std::vector<unsigned> indexes;
            bool constant = true;
            for (int i = 0; i < (int)accessChain.indexChain.size(); ++i) {
                if (isConstantScalar(accessChain.indexChain[i]))
                    indexes.push_back(getConstantScalar(accessChain.indexChain[i]));
                else {
                    constant = false;
                    break;
                }
            }

            if (constant)
                id = createCompositeExtract(accessChain.base, swizzleBase, indexes);
            else {
                // make a new function variable for this r-value
                Id lValue = createVariable(StorageClassFunction, getTypeId(accessChain.base), "indexable");

                // store into it
                createStore(accessChain.base, lValue);

                // move base to the new variable
                accessChain.base = lValue;
                accessChain.isRValue = false;

                // load through the access chain
                id = createLoad(collapseAccessChain());
            }
        } else
            id = accessChain.base;
    } else {
        transferAccessChainSwizzle(true);
        // load through the access chain
        id = createLoad(collapseAccessChain());
    }

    // Done, unless there are swizzles to do
    if (accessChain.swizzle.size() == 0 && accessChain.component == NoResult)
        return id;

    // Do remaining swizzling
    // First, static swizzling
    if (accessChain.swizzle.size()) {
        // static swizzle
        Id swizzledType = getScalarTypeId(getTypeId(id));
        if (accessChain.swizzle.size() > 1)
            swizzledType = makeVectorType(swizzledType, (int)accessChain.swizzle.size());
        id = createRvalueSwizzle(swizzledType, id, accessChain.swizzle);
    }

    // dynamic single-component selection
    if (accessChain.component != NoResult)
        id = createVectorExtractDynamic(id, resultType, accessChain.component);

    return id;
}

Id Builder::accessChainGetLValue()
{
    assert(accessChain.isRValue == false);

    transferAccessChainSwizzle(true);
    Id lvalue = collapseAccessChain();

    // If swizzle exists, it is out-of-order or not full, we must load the target vector,
    // extract and insert elements to perform writeMask and/or swizzle.  This does not
    // go with getting a direct l-value pointer.
    assert(accessChain.swizzle.size() == 0);
    assert(accessChain.component == NoResult);

    return lvalue;
}

void Builder::dump(std::vector<unsigned int>& out) const
{
    // Header, before first instructions:
    out.push_back(MagicNumber);
    out.push_back(Version);
    out.push_back(builderNumber);
    out.push_back(uniqueId + 1);
    out.push_back(0);

    // Capabilities
    for (auto cap : capabilities) {
        Instruction capInst(0, 0, OpCapability);
        capInst.addImmediateOperand(cap);
        capInst.dump(out);
    }

    // TBD: OpExtension ...

    dumpInstructions(out, imports);
    Instruction memInst(0, 0, OpMemoryModel);
    memInst.addImmediateOperand(addressModel);
    memInst.addImmediateOperand(memoryModel);
    memInst.dump(out);

    // Instructions saved up while building:
    dumpInstructions(out, entryPoints);
    dumpInstructions(out, executionModes);

    // Debug instructions
    if (source != SourceLanguageUnknown) {
        Instruction sourceInst(0, 0, OpSource);
        sourceInst.addImmediateOperand(source);
        sourceInst.addImmediateOperand(sourceVersion);
        sourceInst.dump(out);
    }
    for (int e = 0; e < (int)extensions.size(); ++e) {
        Instruction extInst(0, 0, OpSourceExtension);
        extInst.addStringOperand(extensions[e]);
        extInst.dump(out);
    }
    dumpInstructions(out, names);
    dumpInstructions(out, lines);

    // Annotation instructions
    dumpInstructions(out, decorations);

    dumpInstructions(out, constantsTypesGlobals);
    dumpInstructions(out, externals);

    // The functions
    module.dump(out);
}

//
// Protected methods.
//

// Turn the described access chain in 'accessChain' into an instruction
// computing its address.  This *cannot* include complex swizzles, which must
// be handled after this is called, but it does include swizzles that select
// an individual element, as a single address of a scalar type can be
// computed by an OpAccessChain instruction.
Id Builder::collapseAccessChain()
{
    assert(accessChain.isRValue == false);

    if (accessChain.indexChain.size() > 0) {
        if (accessChain.instr == 0) {
            StorageClass storageClass = (StorageClass)module.getStorageClass(getTypeId(accessChain.base));
            accessChain.instr = createAccessChain(storageClass, accessChain.base, accessChain.indexChain);
        }

        return accessChain.instr;
    } else
        return accessChain.base;

    // note that non-trivial swizzling is left pending...
}

// clear out swizzle if it is redundant, that is reselecting the same components
// that would be present without the swizzle.
void Builder::simplifyAccessChainSwizzle()
{
    // If the swizzle has fewer components than the vector, it is subsetting, and must stay
    // to preserve that fact.
    if (getNumTypeComponents(accessChain.preSwizzleBaseType) > (int)accessChain.swizzle.size())
        return;

    // if components are out of order, it is a swizzle
    for (unsigned int i = 0; i < accessChain.swizzle.size(); ++i) {
        if (i != accessChain.swizzle[i])
            return;
    }

    // otherwise, there is no need to track this swizzle
    accessChain.swizzle.clear();
    if (accessChain.component == NoResult)
        accessChain.preSwizzleBaseType = NoType;
}

// To the extent any swizzling can become part of the chain
// of accesses instead of a post operation, make it so.
// If 'dynamic' is true, include transfering a non-static component index,
// otherwise, only transfer static indexes.
//
// Also, Boolean vectors are likely to be special.  While
// for external storage, they should only be integer types,
// function-local bool vectors could use sub-word indexing,
// so keep that as a separate Insert/Extract on a loaded vector.
void Builder::transferAccessChainSwizzle(bool dynamic)
{
    // too complex?
    if (accessChain.swizzle.size() > 1)
        return;

    // non existent?
    if (accessChain.swizzle.size() == 0 && accessChain.component == NoResult)
        return;

    // single component...

    // skip doing it for Boolean vectors
    if (isBoolType(getContainedTypeId(accessChain.preSwizzleBaseType)))
        return;

    if (accessChain.swizzle.size() == 1) {
        // handle static component
        accessChain.indexChain.push_back(makeUintConstant(accessChain.swizzle.front()));
        accessChain.swizzle.clear();
        // note, the only valid remaining dynamic access would be to this one
        // component, so don't bother even looking at accessChain.component
        accessChain.preSwizzleBaseType = NoType;
        accessChain.component = NoResult;
    } else if (dynamic && accessChain.component != NoResult) {
        // handle dynamic component
        accessChain.indexChain.push_back(accessChain.component);
        accessChain.preSwizzleBaseType = NoType;
        accessChain.component = NoResult;
    }
}

// Utility method for creating a new block and setting the insert point to
// be in it. This is useful for flow-control operations that need a "dummy"
// block proceeding them (e.g. instructions after a discard, etc).
void Builder::createAndSetNoPredecessorBlock(const char* /*name*/)
{
    Block* block = new Block(getUniqueId(), buildPoint->getParent());
    block->setUnreachable();
    buildPoint->getParent().addBlock(block);
    setBuildPoint(block);

    //if (name)
    //    addName(block->getId(), name);
}

// Comments in header
void Builder::createBranch(Block* block)
{
    Instruction* branch = new Instruction(OpBranch);
    branch->addIdOperand(block->getId());
    buildPoint->addInstruction(std::unique_ptr<Instruction>(branch));
    block->addPredecessor(buildPoint);
}

void Builder::createSelectionMerge(Block* mergeBlock, unsigned int control)
{
    Instruction* merge = new Instruction(OpSelectionMerge);
    merge->addIdOperand(mergeBlock->getId());
    merge->addImmediateOperand(control);
    buildPoint->addInstruction(std::unique_ptr<Instruction>(merge));
}

void Builder::createLoopMerge(Block* mergeBlock, Block* continueBlock, unsigned int control)
{
    Instruction* merge = new Instruction(OpLoopMerge);
    merge->addIdOperand(mergeBlock->getId());
    merge->addIdOperand(continueBlock->getId());
    merge->addImmediateOperand(control);
    buildPoint->addInstruction(std::unique_ptr<Instruction>(merge));
}

void Builder::createConditionalBranch(Id condition, Block* thenBlock, Block* elseBlock)
{
    Instruction* branch = new Instruction(OpBranchConditional);
    branch->addIdOperand(condition);
    branch->addIdOperand(thenBlock->getId());
    branch->addIdOperand(elseBlock->getId());
    buildPoint->addInstruction(std::unique_ptr<Instruction>(branch));
    thenBlock->addPredecessor(buildPoint);
    elseBlock->addPredecessor(buildPoint);
}

void Builder::dumpInstructions(std::vector<unsigned int>& out, const std::vector<std::unique_ptr<Instruction> >& instructions) const
{
    for (int i = 0; i < (int)instructions.size(); ++i) {
        instructions[i]->dump(out);
    }
}

void TbdFunctionality(const char* tbd)
{
    static std::unordered_set<const char*> issued;

    if (issued.find(tbd) == issued.end()) {
        printf("TBD functionality: %s\n", tbd);
        issued.insert(tbd);
    }
}

void MissingFunctionality(const char* fun)
{
    printf("Missing functionality: %s\n", fun);
}

}; // end spv namespace<|MERGE_RESOLUTION|>--- conflicted
+++ resolved
@@ -1808,68 +1808,7 @@
     switchMerges.pop();
 }
 
-<<<<<<< HEAD
 Block& Builder::makeNewBlock()
-=======
-// Comments in header
-void Builder::makeNewLoop(bool loopTestFirst)
-{
-    loops.push(Loop(*this, loopTestFirst));
-    const Loop& loop = loops.top();
-
-    // The loop test is always emitted before the loop body.
-    // But if the loop test executes at the bottom of the loop, then
-    // execute the test only on the second and subsequent iterations.
-
-    // Remember the block that branches to the loop header.  This
-    // is required for the test-after-body case.
-    Block* preheader = getBuildPoint();
-
-    // Branch into the loop
-    createBranch(loop.header);
-
-    // Set ourselves inside the loop
-    loop.function->addBlock(loop.header);
-    setBuildPoint(loop.header);
-
-    if (!loopTestFirst) {
-        // Generate code to defer the loop test until the second and
-        // subsequent iterations.
-
-        // It's always the first iteration when coming from the preheader.
-        // All other branches to this loop header will need to indicate "false",
-        // but we don't yet know where they will come from.
-        loop.isFirstIteration->addIdOperand(makeBoolConstant(true));
-        loop.isFirstIteration->addIdOperand(preheader->getId());
-        getBuildPoint()->addInstruction(std::unique_ptr<Instruction>(loop.isFirstIteration));
-
-        // Mark the end of the structured loop. This must exist in the loop header block.
-        createLoopMerge(loop.merge, loop.header, LoopControlMaskNone);
-
-        // Generate code to see if this is the first iteration of the loop.
-        // It needs to be in its own block, since the loop merge and
-        // the selection merge instructions can't both be in the same
-        // (header) block.
-        Block* firstIterationCheck = new Block(getUniqueId(), *loop.function);
-        createBranch(firstIterationCheck);
-        loop.function->addBlock(firstIterationCheck);
-        setBuildPoint(firstIterationCheck);
-
-        // Control flow after this "if" normally reconverges at the loop body.
-        // However, the loop test has a "break branch" out of this selection
-        // construct because it can transfer control to the loop merge block.
-        createSelectionMerge(loop.body, SelectionControlMaskNone);
-
-        Block* loopTest = new Block(getUniqueId(), *loop.function);
-        createConditionalBranch(loop.isFirstIteration->getResultId(), loop.body, loopTest);
-
-        loop.function->addBlock(loopTest);
-        setBuildPoint(loopTest);
-    }
-}
-
-void Builder::createLoopTestBranch(Id condition)
->>>>>>> 159b59fa
 {
     Function& function = buildPoint->getParent();
     auto block = new Block(getUniqueId(), function);
