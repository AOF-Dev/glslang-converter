--- conflicted
+++ resolved
@@ -18,13 +18,9 @@
     glslang
     OGLCompiler
     OSDependent
-<<<<<<< HEAD
     HLSL
-    SPIRV)
-=======
     SPIRV
     glslang-default-resource-limits)
->>>>>>> 9c2f1c7b
 
 if(WIN32)
     set(LIBRARIES ${LIBRARIES} psapi)
